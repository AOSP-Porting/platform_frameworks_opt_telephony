/*
 * Copyright (C) 2016 The Android Open Source Project
 *
 * Licensed under the Apache License, Version 2.0 (the "License");
 * you may not use this file except in compliance with the License.
 * You may obtain a copy of the License at
 *
 *      http://www.apache.org/licenses/LICENSE-2.0
 *
 * Unless required by applicable law or agreed to in writing, software
 * distributed under the License is distributed on an "AS IS" BASIS,
 * WITHOUT WARRANTIES OR CONDITIONS OF ANY KIND, either express or implied.
 * See the License for the specific language governing permissions and
 * limitations under the License.
 */

package com.android.internal.telephony;

import static com.android.internal.telephony.CommandsInterface.CF_ACTION_ENABLE;
import static com.android.internal.telephony.CommandsInterface.CF_REASON_UNCONDITIONAL;
import static com.android.internal.telephony.TelephonyTestUtils.waitForMs;

import static org.junit.Assert.assertEquals;
import static org.junit.Assert.assertFalse;
import static org.junit.Assert.assertTrue;
import static org.junit.Assert.fail;
import static org.mockito.Matchers.anyLong;
import static org.mockito.Matchers.nullable;
import static org.mockito.Mockito.anyBoolean;
import static org.mockito.Mockito.anyInt;
import static org.mockito.Mockito.atLeast;
import static org.mockito.Mockito.doReturn;
import static org.mockito.Mockito.eq;
import static org.mockito.Mockito.mock;
import static org.mockito.Mockito.spy;
import static org.mockito.Mockito.times;
import static org.mockito.Mockito.verify;

import android.app.Activity;
import android.app.IApplicationThread;
import android.content.IIntentReceiver;
import android.content.Intent;
import android.content.SharedPreferences;
import android.os.AsyncResult;
import android.os.Bundle;
import android.os.Handler;
import android.os.HandlerThread;
import android.os.Message;
import android.os.Process;
import android.os.WorkSource;
import android.preference.PreferenceManager;
import android.telephony.AccessNetworkConstants;
import android.telephony.CarrierConfigManager;
import android.telephony.CellLocation;
import android.telephony.NetworkRegistrationInfo;
import android.telephony.ServiceState;
import android.telephony.SubscriptionManager;
import android.telephony.TelephonyManager;
import android.telephony.cdma.CdmaCellLocation;
import android.telephony.gsm.GsmCellLocation;
import android.test.suitebuilder.annotation.SmallTest;

import androidx.test.filters.FlakyTest;

import com.android.internal.telephony.test.SimulatedCommands;
import com.android.internal.telephony.uicc.IccCardApplicationStatus;
import com.android.internal.telephony.uicc.IccException;
import com.android.internal.telephony.uicc.IccRecords;
import com.android.internal.telephony.uicc.UiccController;
import com.android.internal.telephony.uicc.UiccProfile;
import com.android.internal.telephony.uicc.UiccSlot;

import org.junit.After;
import org.junit.Before;
import org.junit.Ignore;
import org.junit.Test;
import org.mockito.ArgumentCaptor;
import org.mockito.Mock;
import org.mockito.Mockito;

import java.util.List;

public class GsmCdmaPhoneTest extends TelephonyTest {
    @Mock
    private Handler mTestHandler;

    //mPhoneUnderTest
    private GsmCdmaPhone mPhoneUT;
    private GsmCdmaPhoneTestHandler mGsmCdmaPhoneTestHandler;

    private static final int EVENT_EMERGENCY_CALLBACK_MODE_EXIT = 1;
    private static final int EVENT_EMERGENCY_CALL_TOGGLE = 2;
    private static final int EVENT_SET_ICC_LOCK_ENABLED = 3;

    private class GsmCdmaPhoneTestHandler extends HandlerThread {

        private GsmCdmaPhoneTestHandler(String name) {
            super(name);
        }

        @Override
        public void onLooperPrepared() {
            mPhoneUT = new GsmCdmaPhone(mContext, mSimulatedCommands, mNotifier, true, 0,
                    PhoneConstants.PHONE_TYPE_GSM, mTelephonyComponentFactory);
            setReady(true);
        }
    }

    private void switchToGsm() {
        mSimulatedCommands.setVoiceRadioTech(ServiceState.RIL_RADIO_TECHNOLOGY_GSM);
        mPhoneUT.sendMessage(mPhoneUT.obtainMessage(GsmCdmaPhone.EVENT_VOICE_RADIO_TECH_CHANGED,
                new AsyncResult(null, new int[]{ServiceState.RIL_RADIO_TECHNOLOGY_GSM}, null)));
        //wait for voice RAT to be updated
        waitForMs(50);
        assertEquals(PhoneConstants.PHONE_TYPE_GSM, mPhoneUT.getPhoneType());
    }

    private void switchToCdma() {
        mSimulatedCommands.setVoiceRadioTech(ServiceState.RIL_RADIO_TECHNOLOGY_IS95A);
        mPhoneUT.sendMessage(mPhoneUT.obtainMessage(GsmCdmaPhone.EVENT_VOICE_RADIO_TECH_CHANGED,
                new AsyncResult(null, new int[]{ServiceState.RIL_RADIO_TECHNOLOGY_IS95A}, null)));
        //wait for voice RAT to be updated
        waitForMs(100);
        assertEquals(PhoneConstants.PHONE_TYPE_CDMA, mPhoneUT.getPhoneType());
    }

    @Before
    public void setUp() throws Exception {
        super.setUp(getClass().getSimpleName());

        doReturn(false).when(mSST).isDeviceShuttingDown();

        mGsmCdmaPhoneTestHandler = new GsmCdmaPhoneTestHandler(TAG);
        mGsmCdmaPhoneTestHandler.start();
        waitUntilReady();
        ArgumentCaptor<Integer> integerArgumentCaptor = ArgumentCaptor.forClass(Integer.class);
        verify(mUiccController).registerForIccChanged(eq(mPhoneUT), integerArgumentCaptor.capture(),
                nullable(Object.class));
        Message msg = Message.obtain();
        msg.what = integerArgumentCaptor.getValue();
        mPhoneUT.sendMessage(msg);
        waitForMs(50);
    }

    @After
    public void tearDown() throws Exception {
        mPhoneUT.removeCallbacksAndMessages(null);
        mPhoneUT = null;
        mGsmCdmaPhoneTestHandler.quit();
        mGsmCdmaPhoneTestHandler.join();
        super.tearDown();
    }

    @Test
    @SmallTest
    public void testPhoneTypeSwitch() {
        assertTrue(mPhoneUT.isPhoneTypeGsm());
        switchToCdma();
        assertTrue(mPhoneUT.isPhoneTypeCdmaLte());
    }

    @Test
    @SmallTest
    public void testGetServiceState() {
        ServiceState serviceState = new ServiceState();
        mSST.mSS = serviceState;
        assertEquals(serviceState, mPhoneUT.getServiceState());
    }

    @Test
    @SmallTest
    public void testGetSubscriberIdForGsmPhone() {
        final String subscriberId = "123456789";
        IccRecords iccRecords = Mockito.mock(IccRecords.class);
        doReturn(subscriberId).when(iccRecords).getIMSI();
        doReturn(iccRecords).when(mUiccController)
                .getIccRecords(anyInt() /* phoneId */, eq(UiccController.APP_FAM_3GPP));

        // Ensure the phone type is GSM
        GsmCdmaPhone spyPhone = spy(mPhoneUT);
        doReturn(false).when(spyPhone).isPhoneTypeCdma();
        doReturn(false).when(spyPhone).isPhoneTypeCdmaLte();
        doReturn(true).when(spyPhone).isPhoneTypeGsm();

        assertEquals(subscriberId, spyPhone.getSubscriberId());
    }

    @Test
    @SmallTest
    public void testGetSubscriberIdForCdmaLtePhone() {
        final String subscriberId = "abcdefghijk";
        IccRecords iccRecords = Mockito.mock(IccRecords.class);
        doReturn(subscriberId).when(iccRecords).getIMSI();
        doReturn(iccRecords).when(mUiccController)
                .getIccRecords(anyInt() /* phoneId */, eq(UiccController.APP_FAM_3GPP));

        // Ensure the phone type is CdmaLte
        GsmCdmaPhone spyPhone = spy(mPhoneUT);
        doReturn(false).when(spyPhone).isPhoneTypeCdma();
        doReturn(true).when(spyPhone).isPhoneTypeCdmaLte();
        doReturn(false).when(spyPhone).isPhoneTypeGsm();

        assertEquals(subscriberId, spyPhone.getSubscriberId());
    }

    @Test
    @SmallTest
    public void testGetSubscriberIdForCdmaPhone() {
        final String subscriberId = "987654321";
        doReturn(subscriberId).when(mSST).getImsi();

        // Ensure the phone type is GSM
        GsmCdmaPhone spyPhone = spy(mPhoneUT);
        doReturn(true).when(spyPhone).isPhoneTypeCdma();
        doReturn(false).when(spyPhone).isPhoneTypeCdmaLte();
        doReturn(false).when(spyPhone).isPhoneTypeGsm();

        assertEquals(subscriberId, spyPhone.getSubscriberId());
    }

    @Test
    @SmallTest
    public void testGetCellLocation() {
        // GSM
        CellLocation cellLocation = new GsmCellLocation();
        WorkSource workSource = new WorkSource(Process.myUid(),
            mContext.getPackageName());
        doReturn(cellLocation).when(mSST).getCellLocation();
        assertEquals(cellLocation, mPhoneUT.getCellLocation());

        // Switch to CDMA
        switchToCdma();

        CdmaCellLocation cdmaCellLocation = new CdmaCellLocation();
        doReturn(cdmaCellLocation).when(mSST).getCellLocation();

        CdmaCellLocation actualCellLocation =
                (CdmaCellLocation) mPhoneUT.getCellLocation();

        assertEquals(actualCellLocation, cdmaCellLocation);
    }

    @Test
    @SmallTest
    public void testGetPhoneType() {
        assertEquals(PhoneConstants.PHONE_TYPE_GSM, mPhoneUT.getPhoneType());

        // Switch to CDMA
        switchToCdma();

        assertEquals(PhoneConstants.PHONE_TYPE_CDMA, mPhoneUT.getPhoneType());
    }

    @Test
    @SmallTest
    public void testGetDataConnectionState() {
        // There are several cases possible. Testing few of them for now.
        // 1. GSM, getCurrentDataConnectionState != STATE_IN_SERVICE, apn != APN_TYPE_EMERGENCY
        doReturn(ServiceState.STATE_OUT_OF_SERVICE).when(mSST).getCurrentDataConnectionState();
        assertEquals(PhoneConstants.DataState.DISCONNECTED, mPhoneUT.getDataConnectionState(
                PhoneConstants.APN_TYPE_ALL));

        // 2. GSM, getCurrentDataConnectionState != STATE_IN_SERVICE, apn = APN_TYPE_EMERGENCY, apn
        // not connected
        doReturn(DctConstants.State.IDLE).when(mDcTracker).getState(
                PhoneConstants.APN_TYPE_EMERGENCY);
        assertEquals(PhoneConstants.DataState.DISCONNECTED, mPhoneUT.getDataConnectionState(
                PhoneConstants.APN_TYPE_EMERGENCY));

        // 3. GSM, getCurrentDataConnectionState != STATE_IN_SERVICE, apn = APN_TYPE_EMERGENCY,
        // APN is connected, callTracker state = idle
        doReturn(DctConstants.State.CONNECTED).when(mDcTracker).getState(
                PhoneConstants.APN_TYPE_EMERGENCY);
        mCT.mState = PhoneConstants.State.IDLE;
        assertEquals(PhoneConstants.DataState.CONNECTED, mPhoneUT.getDataConnectionState(
                PhoneConstants.APN_TYPE_EMERGENCY));

        // 3. GSM, getCurrentDataConnectionState != STATE_IN_SERVICE, apn = APN_TYPE_EMERGENCY,
        // APN enabled and CONNECTED, callTracker state != idle, !isConcurrentVoiceAndDataAllowed
        mCT.mState = PhoneConstants.State.RINGING;
        doReturn(false).when(mSST).isConcurrentVoiceAndDataAllowed();
        assertEquals(PhoneConstants.DataState.SUSPENDED, mPhoneUT.getDataConnectionState(
                PhoneConstants.APN_TYPE_EMERGENCY));
    }

    @Test
    @SmallTest
    public void testHandleInCallMmiCommands() {
        try {
            // Switch to CDMA
            switchToCdma();

            assertFalse(mPhoneUT.handleInCallMmiCommands("0"));

            // Switch to GSM
            switchToGsm();

            mCT.mForegroundCall = mGsmCdmaCall;
            mCT.mBackgroundCall = mGsmCdmaCall;
            mCT.mRingingCall = mGsmCdmaCall;
            doReturn(GsmCdmaCall.State.IDLE).when(mGsmCdmaCall).getState();

            // !isInCall
            assertFalse(mPhoneUT.handleInCallMmiCommands("0"));

            // isInCall
            doReturn(GsmCdmaCall.State.ACTIVE).when(mGsmCdmaCall).getState();
            assertTrue(mPhoneUT.handleInCallMmiCommands("0"));

            // empty dialString
            assertFalse(mPhoneUT.handleInCallMmiCommands(""));
            assertFalse(mPhoneUT.handleInCallMmiCommands(null));

        } catch (Exception e) {
            fail(e.toString());
        }
    }

    @Test
    @SmallTest
    public void testDial() {
        try {
            mSST.mSS = mServiceState;
            doReturn(ServiceState.STATE_IN_SERVICE).when(mServiceState).getState();

            mCT.mForegroundCall = mGsmCdmaCall;
            mCT.mBackgroundCall = mGsmCdmaCall;
            mCT.mRingingCall = mGsmCdmaCall;
            doReturn(GsmCdmaCall.State.IDLE).when(mGsmCdmaCall).getState();

            Connection connection = mPhoneUT.dial("1234567890",
                    new PhoneInternalInterface.DialArgs.Builder().build());
            verify(mCT).dialGsm("1234567890", null, null);
        } catch (CallStateException e) {
            fail();
        }
    }

    @Test
    @SmallTest
    public void testHandlePinMmi() {
        assertFalse(mPhoneUT.handlePinMmi("1234567890"));
    }

    @Test
    @SmallTest
    public void testEmergencySmsMode() {
        String emergencyNumber = "111";
        String nonEmergencyNumber = "222";
        mContextFixture.getCarrierConfigBundle().putInt(
                CarrierConfigManager.KEY_EMERGENCY_SMS_MODE_TIMER_MS_INT, 200);
        doReturn(true).when(mTelephonyManager).isEmergencyNumber(emergencyNumber);

        mPhoneUT.notifySmsSent(nonEmergencyNumber);
        waitForMs(50);
        assertFalse(mPhoneUT.isInEmergencySmsMode());

        mPhoneUT.notifySmsSent(emergencyNumber);
        waitForMs(50);
        assertTrue(mPhoneUT.isInEmergencySmsMode());
        waitForMs(200);
        assertFalse(mPhoneUT.isInEmergencySmsMode());

        // Feature not supported
        mContextFixture.getCarrierConfigBundle().putInt(
                CarrierConfigManager.KEY_EMERGENCY_SMS_MODE_TIMER_MS_INT, 0);
        mPhoneUT.notifySmsSent(emergencyNumber);
        waitForMs(50);
        assertFalse(mPhoneUT.isInEmergencySmsMode());
    }

    @Test
    @SmallTest
    public void testSendBurstDtmf() {
        //Should do nothing for GSM
        mPhoneUT.sendBurstDtmf("1234567890", 0, 0, null);
        verify(mSimulatedCommandsVerifier, times(0)).sendBurstDtmf(nullable(String.class), anyInt(),
                anyInt(), nullable(Message.class));

        switchToCdma();
        //invalid character
        mPhoneUT.sendBurstDtmf("12345a67890", 0, 0, null);
        verify(mSimulatedCommandsVerifier, times(0)).sendBurstDtmf(nullable(String.class), anyInt(),
                anyInt(), nullable(Message.class));

        //state IDLE
        mCT.mState = PhoneConstants.State.IDLE;
        mPhoneUT.sendBurstDtmf("1234567890", 0, 0, null);
        verify(mSimulatedCommandsVerifier, times(0)).sendBurstDtmf(nullable(String.class), anyInt(),
                anyInt(), nullable(Message.class));

        //state RINGING
        mCT.mState = PhoneConstants.State.RINGING;
        mPhoneUT.sendBurstDtmf("1234567890", 0, 0, null);
        verify(mSimulatedCommandsVerifier, times(0)).sendBurstDtmf(nullable(String.class), anyInt(),
                anyInt(), nullable(Message.class));

        mCT.mState = PhoneConstants.State.OFFHOOK;
        mPhoneUT.sendBurstDtmf("1234567890", 0, 0, null);
        verify(mSimulatedCommandsVerifier).sendBurstDtmf("1234567890", 0, 0, null);
    }

    @Test
    @SmallTest
    public void testVoiceMailNumberGsm() {
        String voiceMailNumber = "1234567890";
        // first test for GSM
        assertEquals(PhoneConstants.PHONE_TYPE_GSM, mPhoneUT.getPhoneType());

        // no resource or sharedPreference set -- should be null
        assertEquals(null, mPhoneUT.getVoiceMailNumber());

        // config_telephony_use_own_number_for_voicemail
        mContextFixture.getCarrierConfigBundle()
                .putBoolean(CarrierConfigManager
                        .KEY_CONFIG_TELEPHONY_USE_OWN_NUMBER_FOR_VOICEMAIL_BOOL, true);
        doReturn(voiceMailNumber).when(mSimRecords).getMsisdnNumber();
        assertEquals(voiceMailNumber, mPhoneUT.getVoiceMailNumber());

        // voicemail number from config
        mContextFixture.getCarrierConfigBundle().
                putString(CarrierConfigManager.KEY_DEFAULT_VM_NUMBER_STRING, voiceMailNumber);
        assertEquals(voiceMailNumber, mPhoneUT.getVoiceMailNumber());

        // voicemail number from config for roaming network
        String voiceMailNumberForRoaming = "1234567892";
        mContextFixture.getCarrierConfigBundle()
                .putString(CarrierConfigManager.KEY_DEFAULT_VM_NUMBER_ROAMING_STRING,
                        voiceMailNumberForRoaming);
        //Verify voicemail number for home
        doReturn(false).when(mSST.mSS).getRoaming();
        assertEquals(voiceMailNumber, mPhoneUT.getVoiceMailNumber());
        //Move to roaming condition, verify voicemail number for roaming
        doReturn(true).when(mSST.mSS).getRoaming();
        assertEquals(voiceMailNumberForRoaming, mPhoneUT.getVoiceMailNumber());
        //Move to home condition, verify voicemail number for home
        doReturn(false).when(mSST.mSS).getRoaming();
        assertEquals(voiceMailNumber, mPhoneUT.getVoiceMailNumber());

        // voicemail number that is explicitly set
        voiceMailNumber = "1234567891";
        mPhoneUT.setVoiceMailNumber("alphaTag", voiceMailNumber, null);
        verify(mSimRecords).setVoiceMailNumber(eq("alphaTag"), eq(voiceMailNumber),
                nullable(Message.class));

        doReturn(voiceMailNumber).when(mSimRecords).getVoiceMailNumber();
        assertEquals(voiceMailNumber, mPhoneUT.getVoiceMailNumber());
    }

    @Test
    @SmallTest
    public void testVoiceMailNumberCdma() {
        switchToCdma();
        String voiceMailNumber = "1234567890";

        // config_telephony_use_own_number_for_voicemail
        mContextFixture.getCarrierConfigBundle()
                .putBoolean(CarrierConfigManager
                                .KEY_CONFIG_TELEPHONY_USE_OWN_NUMBER_FOR_VOICEMAIL_BOOL, true);
        doReturn(voiceMailNumber).when(mSST).getMdnNumber();
        assertEquals(voiceMailNumber, mPhoneUT.getVoiceMailNumber());

        // voicemail number from config
        voiceMailNumber = "1234567891";
        mContextFixture.getCarrierConfigBundle().
                putString(CarrierConfigManager.KEY_DEFAULT_VM_NUMBER_STRING, voiceMailNumber);
        assertEquals(voiceMailNumber, mPhoneUT.getVoiceMailNumber());

        // voicemail number from config for roaming network
        String voiceMailNumberForRoaming = "1234567892";
        mContextFixture.getCarrierConfigBundle()
                .putString(CarrierConfigManager.KEY_DEFAULT_VM_NUMBER_ROAMING_STRING,
                        voiceMailNumberForRoaming);
        //Verify voicemail number for home
        doReturn(false).when(mSST.mSS).getRoaming();
        assertEquals(voiceMailNumber, mPhoneUT.getVoiceMailNumber());
        //Move to roaming condition, verify voicemail number for roaming
        doReturn(true).when(mSST.mSS).getRoaming();
        assertEquals(voiceMailNumberForRoaming, mPhoneUT.getVoiceMailNumber());
        //Move to home condition, verify voicemail number for home
        doReturn(false).when(mSST.mSS).getRoaming();
        assertEquals(voiceMailNumber, mPhoneUT.getVoiceMailNumber());

        // voicemail number from sharedPreference
        mPhoneUT.setVoiceMailNumber("alphaTag", voiceMailNumber, null);
        ArgumentCaptor<Message> messageArgumentCaptor = ArgumentCaptor.forClass(Message.class);
        verify(mSimRecords).setVoiceMailNumber(eq("alphaTag"), eq(voiceMailNumber),
                messageArgumentCaptor.capture());

        Message msg = messageArgumentCaptor.getValue();
        AsyncResult.forMessage(msg).exception =
                new IccException("setVoiceMailNumber not implemented");
        msg.sendToTarget();
        waitForMs(50);

        assertEquals(voiceMailNumber, mPhoneUT.getVoiceMailNumber());
    }

    @FlakyTest
    @Test
    @Ignore
    public void testVoiceMailCount() {
        // initial value
        assertEquals(0, mPhoneUT.getVoiceMessageCount());

        // old sharedPreference set (testing upgrade from M to N scenario)
        SharedPreferences sharedPreferences =
                PreferenceManager.getDefaultSharedPreferences(mContext);
        SharedPreferences.Editor editor = sharedPreferences.edit();
        String imsi = "1234567890";
        editor.putString("vm_id_key", imsi);
        editor.putInt("vm_count_key", 5);
        editor.apply();
        doReturn(imsi).when(mSimRecords).getIMSI();

        // updateVoiceMail should read old shared pref and delete it and new sharedPref should be
        // updated now
        doReturn(-1).when(mSimRecords).getVoiceMessageCount();
        mPhoneUT.updateVoiceMail();
        assertEquals(5, mPhoneUT.getVoiceMessageCount());
        assertEquals(null, sharedPreferences.getString("vm_id_key", null));
        assertEquals(5, sharedPreferences.getInt("vm_count_key" + mPhoneUT.getSubId(), 0));

        // sim records return count as 0, that overrides shared preference
        doReturn(0).when(mSimRecords).getVoiceMessageCount();
        mPhoneUT.updateVoiceMail();
        assertEquals(0, mPhoneUT.getVoiceMessageCount());

        // sim records return count as -1
        doReturn(-1).when(mSimRecords).getVoiceMessageCount();
        mPhoneUT.updateVoiceMail();
        assertEquals(-1, mPhoneUT.getVoiceMessageCount());

        // sim records return count as -1 and sharedPreference says 0
        mPhoneUT.setVoiceMessageCount(0);
        mPhoneUT.updateVoiceMail();
        assertEquals(-1, mPhoneUT.getVoiceMessageCount());

        // sim records return count as -1 and sharedPreference says 2
        mPhoneUT.setVoiceMessageCount(2);
        mPhoneUT.updateVoiceMail();
        assertEquals(2, mPhoneUT.getVoiceMessageCount());

        // sim records return count as 0 and sharedPreference says 2
        doReturn(0).when(mSimRecords).getVoiceMessageCount();
        mPhoneUT.setVoiceMessageCount(2);
        mPhoneUT.updateVoiceMail();
        assertEquals(0, mPhoneUT.getVoiceMessageCount());
    }

    @Test
    @SmallTest
    public void testGetCallForwardingOption() {
        // invalid reason (-1)
        mPhoneUT.getCallForwardingOption(-1, null);
        verify(mSimulatedCommandsVerifier, times(0)).queryCallForwardStatus(
                anyInt(), anyInt(), nullable(String.class), nullable(Message.class));

        // valid reason
        String imsi = "1234567890";
        doReturn(imsi).when(mSimRecords).getIMSI();
        mPhoneUT.getCallForwardingOption(CF_REASON_UNCONDITIONAL, null);
        verify(mSimulatedCommandsVerifier).queryCallForwardStatus(
                eq(CF_REASON_UNCONDITIONAL), eq(CommandsInterface.SERVICE_CLASS_VOICE),
                nullable(String.class), nullable(Message.class));
        waitForMs(50);
        verify(mSimRecords).setVoiceCallForwardingFlag(anyInt(), anyBoolean(),
                nullable(String.class));

        // should have updated shared preferences
        SharedPreferences sharedPreferences = PreferenceManager.
                getDefaultSharedPreferences(mContext);
        assertEquals(IccRecords.CALL_FORWARDING_STATUS_DISABLED,
                sharedPreferences.getInt(Phone.CF_STATUS + mPhoneUT.getSubId(),
                        IccRecords.CALL_FORWARDING_STATUS_ENABLED));

        // clean up
        SharedPreferences.Editor editor = sharedPreferences.edit();
        editor.remove(Phone.CF_STATUS + mPhoneUT.getSubId());
        editor.apply();
    }

    @Test
    @SmallTest
    public void testSetCallForwardingOption() {
        String cfNumber = "1234567890";

        // invalid action
        mPhoneUT.setCallForwardingOption(-1, CF_REASON_UNCONDITIONAL,
                cfNumber, 0, null);
        verify(mSimulatedCommandsVerifier, times(0)).setCallForward(anyInt(), anyInt(), anyInt(),
                nullable(String.class), anyInt(), nullable(Message.class));

        // valid action
        mPhoneUT.setCallForwardingOption(CF_ACTION_ENABLE, CF_REASON_UNCONDITIONAL, cfNumber, 0,
                null);
        verify(mSimulatedCommandsVerifier).setCallForward(eq(CF_ACTION_ENABLE),
                eq(CF_REASON_UNCONDITIONAL), anyInt(), eq(cfNumber), eq(0),
                nullable(Message.class));
        waitForMs(50);
        verify(mSimRecords).setVoiceCallForwardingFlag(anyInt(), anyBoolean(), eq(cfNumber));
    }

    /**
     * GsmCdmaPhone handles a lot of messages. This function verifies behavior for messages that are
     * received when obj is created and that are received on phone type switch
     */
    @FlakyTest
    @Ignore
    @Test
    @SmallTest
    public void testHandleInitialMessages() {
        // EVENT_RADIO_AVAILABLE
        verify(mSimulatedCommandsVerifier).getBasebandVersion(nullable(Message.class));
        verify(mSimulatedCommandsVerifier).getDeviceIdentity(nullable(Message.class));
        verify(mSimulatedCommandsVerifier).getRadioCapability(nullable(Message.class));
        // once as part of constructor, and once on radio available
        verify(mSimulatedCommandsVerifier, times(2)).startLceService(anyInt(), anyBoolean(),
                nullable(Message.class));

        // EVENT_RADIO_ON
        verify(mSimulatedCommandsVerifier).getVoiceRadioTechnology(nullable(Message.class));
        verify(mSimulatedCommandsVerifier).setPreferredNetworkType(
                eq(RILConstants.NETWORK_MODE_LTE_CDMA_EVDO_GSM_WCDMA), nullable(Message.class));

        // verify responses for above requests:
        // baseband version
        verify(mTelephonyManager).setBasebandVersionForPhone(eq(mPhoneUT.getPhoneId()),
                nullable(String.class));
        // IMEI
        assertEquals(SimulatedCommands.FAKE_IMEI, mPhoneUT.getImei());
        // IMEISV
        assertEquals(SimulatedCommands.FAKE_IMEISV, mPhoneUT.getDeviceSvn());
        // radio capability
        verify(mSimulatedCommandsVerifier).getNetworkSelectionMode(nullable(Message.class));

        switchToCdma(); // this leads to eventRadioAvailable handling on cdma

        // EVENT_RADIO_AVAILABLE
        verify(mSimulatedCommandsVerifier, times(2)).getBasebandVersion(nullable(Message.class));
        verify(mSimulatedCommandsVerifier, times(2)).getDeviceIdentity(nullable(Message.class));
        verify(mSimulatedCommandsVerifier, times(3)).startLceService(anyInt(), anyBoolean(),
                nullable(Message.class));

        // EVENT_RADIO_ON
        verify(mSimulatedCommandsVerifier, times(2)).getVoiceRadioTechnology(
                nullable(Message.class));
        // once on radio on, and once on get baseband version
        verify(mSimulatedCommandsVerifier, times(3)).setPreferredNetworkType(
                eq(RILConstants.NETWORK_MODE_LTE_CDMA_EVDO_GSM_WCDMA), nullable(Message.class));

        // verify responses for above requests:
        // baseband version
        verify(mTelephonyManager, times(2)).setBasebandVersionForPhone(eq(mPhoneUT.getPhoneId()),
                nullable(String.class));
        // device identity
        assertEquals(SimulatedCommands.FAKE_IMEI, mPhoneUT.getImei());
        assertEquals(SimulatedCommands.FAKE_IMEISV, mPhoneUT.getDeviceSvn());
        assertEquals(SimulatedCommands.FAKE_ESN, mPhoneUT.getEsn());
        assertEquals(SimulatedCommands.FAKE_MEID, mPhoneUT.getMeid());
    }

    @Test
    @SmallTest
    public void testEmergencyCallbackMessages() {
        verify(mSimulatedCommandsVerifier).setEmergencyCallbackMode(eq(mPhoneUT), anyInt(),
                nullable(Object.class));
        verify(mSimulatedCommandsVerifier).registerForExitEmergencyCallbackMode(eq(mPhoneUT),
                anyInt(), nullable(Object.class));

        // verify handling of emergency callback mode
        mSimulatedCommands.notifyEmergencyCallbackMode();
        waitForMs(50);

        // verify ACTION_EMERGENCY_CALLBACK_MODE_CHANGED
        ArgumentCaptor<Intent> intentArgumentCaptor = ArgumentCaptor.forClass(Intent.class);
        try {
            verify(mIActivityManager, atLeast(1)).broadcastIntent(eq((IApplicationThread) null),
                    intentArgumentCaptor.capture(),
                    eq((String) null),
                    eq((IIntentReceiver) null),
                    eq(Activity.RESULT_OK),
                    eq((String) null),
                    eq((Bundle) null),
                    eq((String[]) null),
                    anyInt(),
                    eq((Bundle) null),
                    eq(false),
                    eq(true),
                    anyInt());
        } catch(Exception e) {
            fail("Unexpected exception: " + e.getStackTrace());
        }

        Intent intent = intentArgumentCaptor.getValue();
        assertEquals(TelephonyIntents.ACTION_EMERGENCY_CALLBACK_MODE_CHANGED, intent.getAction());
        assertEquals(true, intent.getBooleanExtra(PhoneConstants.PHONE_IN_ECM_STATE, false));
        assertEquals(true, mPhoneUT.isInEcm());

        // verify that wakeLock is acquired in ECM
        assertEquals(true, mPhoneUT.getWakeLock().isHeld());

        mPhoneUT.setOnEcbModeExitResponse(mTestHandler, EVENT_EMERGENCY_CALLBACK_MODE_EXIT, null);
        mPhoneUT.registerForEmergencyCallToggle(mTestHandler, EVENT_EMERGENCY_CALL_TOGGLE, null);

        // verify handling of emergency callback mode exit
        mSimulatedCommands.notifyExitEmergencyCallbackMode();
        waitForMs(50);

        // verify ACTION_EMERGENCY_CALLBACK_MODE_CHANGED
        try {
            verify(mIActivityManager, atLeast(2)).broadcastIntent(eq((IApplicationThread) null),
                    intentArgumentCaptor.capture(),
                    eq((String) null),
                    eq((IIntentReceiver) null),
                    eq(Activity.RESULT_OK),
                    eq((String) null),
                    eq((Bundle) null),
                    eq((String[]) null),
                    anyInt(),
                    eq((Bundle) null),
                    eq(false),
                    eq(true),
                    anyInt());
        } catch(Exception e) {
            fail("Unexpected exception: " + e.getStackTrace());
        }

        intent = intentArgumentCaptor.getValue();
        assertEquals(TelephonyIntents.ACTION_EMERGENCY_CALLBACK_MODE_CHANGED, intent.getAction());
        assertEquals(false, intent.getBooleanExtra(PhoneConstants.PHONE_IN_ECM_STATE, true));
        assertEquals(false, mPhoneUT.isInEcm());

        ArgumentCaptor<Message> messageArgumentCaptor = ArgumentCaptor.forClass(Message.class);

        // verify EcmExitRespRegistrant and mEmergencyCallToggledRegistrants are notified
        verify(mTestHandler, times(2)).sendMessageAtTime(messageArgumentCaptor.capture(),
                anyLong());
        List<Message> msgList = messageArgumentCaptor.getAllValues();
        assertEquals(EVENT_EMERGENCY_CALLBACK_MODE_EXIT, msgList.get(0).what);
        assertEquals(EVENT_EMERGENCY_CALL_TOGGLE, msgList.get(1).what);

        // verify setInternalDataEnabled
        verify(mDataEnabledSettings).setInternalDataEnabled(true);

        // verify wakeLock released
        assertEquals(false, mPhoneUT.getWakeLock().isHeld());
    }

    @Test
    @SmallTest
    public void testModemResetInEmergencyCallbackMessages() {
        verify(mSimulatedCommandsVerifier).setEmergencyCallbackMode(eq(mPhoneUT), anyInt(),
                nullable(Object.class));
        verify(mSimulatedCommandsVerifier).registerForModemReset(eq(mPhoneUT),
                anyInt(), nullable(Object.class));

        switchToCdma();
        // verify handling of emergency callback mode
        mSimulatedCommands.notifyEmergencyCallbackMode();
        waitForMs(50);

        // verify ACTION_EMERGENCY_CALLBACK_MODE_CHANGED
        ArgumentCaptor<Intent> intentArgumentCaptor = ArgumentCaptor.forClass(Intent.class);
        try {
            verify(mIActivityManager, atLeast(1)).broadcastIntent(eq((IApplicationThread) null),
                    intentArgumentCaptor.capture(),
                    eq((String) null),
                    eq((IIntentReceiver) null),
                    eq(Activity.RESULT_OK),
                    eq((String) null),
                    eq((Bundle) null),
                    eq((String[]) null),
                    anyInt(),
                    eq((Bundle) null),
                    eq(false),
                    eq(true),
                    anyInt());
        } catch (Exception e) {
            fail("Unexpected exception: " + e.getStackTrace());
        }

        Intent intent = intentArgumentCaptor.getValue();
        assertEquals(TelephonyIntents.ACTION_EMERGENCY_CALLBACK_MODE_CHANGED, intent.getAction());
        assertEquals(true, intent.getBooleanExtra(PhoneConstants.PHONE_IN_ECM_STATE, false));
        assertEquals(true, mPhoneUT.isInEcm());

        // verify that wakeLock is acquired in ECM
        assertEquals(true, mPhoneUT.getWakeLock().isHeld());

        mPhoneUT.setOnEcbModeExitResponse(mTestHandler, EVENT_EMERGENCY_CALLBACK_MODE_EXIT, null);
        mPhoneUT.registerForEmergencyCallToggle(mTestHandler, EVENT_EMERGENCY_CALL_TOGGLE, null);

        // verify handling of emergency callback mode exit when modem resets
        mSimulatedCommands.notifyModemReset();
        waitForMs(50);

        // verify ACTION_EMERGENCY_CALLBACK_MODE_CHANGED
        try {
            verify(mIActivityManager, atLeast(2)).broadcastIntent(eq((IApplicationThread) null),
                    intentArgumentCaptor.capture(),
                    eq((String) null),
                    eq((IIntentReceiver) null),
                    eq(Activity.RESULT_OK),
                    eq((String) null),
                    eq((Bundle) null),
                    eq((String[]) null),
                    anyInt(),
                    eq((Bundle) null),
                    eq(false),
                    eq(true),
                    anyInt());
        } catch (Exception e) {
            fail("Unexpected exception: " + e.getStackTrace());
        }

        intent = intentArgumentCaptor.getValue();
        assertEquals(TelephonyIntents.ACTION_EMERGENCY_CALLBACK_MODE_CHANGED, intent.getAction());
        assertEquals(false, intent.getBooleanExtra(PhoneConstants.PHONE_IN_ECM_STATE, true));
        assertEquals(false, mPhoneUT.isInEcm());

        ArgumentCaptor<Message> messageArgumentCaptor = ArgumentCaptor.forClass(Message.class);

        // verify EcmExitRespRegistrant and mEmergencyCallToggledRegistrants are notified
        verify(mTestHandler, times(2)).sendMessageAtTime(messageArgumentCaptor.capture(),
                anyLong());
        List<Message> msgList = messageArgumentCaptor.getAllValues();
        assertEquals(EVENT_EMERGENCY_CALLBACK_MODE_EXIT, msgList.get(0).what);
        assertEquals(EVENT_EMERGENCY_CALL_TOGGLE, msgList.get(1).what);

        // verify setInternalDataEnabled
        verify(mDataEnabledSettings).setInternalDataEnabled(true);

        // verify wakeLock released
        assertEquals(false, mPhoneUT.getWakeLock().isHeld());
    }

    @Test
    @SmallTest
    public void testCallForwardingIndicator() {
        doReturn(IccRecords.CALL_FORWARDING_STATUS_UNKNOWN).when(mSimRecords).
                getVoiceCallForwardingFlag();

        // invalid subId
        doReturn(SubscriptionManager.INVALID_SUBSCRIPTION_ID).when(mSubscriptionController).
                getSubIdUsingPhoneId(anyInt());
        assertEquals(false, mPhoneUT.getCallForwardingIndicator());

        // valid subId, sharedPreference not present
        int subId1 = 0;
        int subId2 = 1;
        doReturn(subId1).when(mSubscriptionController).getSubIdUsingPhoneId(anyInt());
        assertEquals(false, mPhoneUT.getCallForwardingIndicator());

        // old sharedPreference present
        String imsi = "1234";
        doReturn(imsi).when(mSimRecords).getIMSI();
        SharedPreferences sp = PreferenceManager.getDefaultSharedPreferences(mContext);
        SharedPreferences.Editor editor = sp.edit();
        editor.putString(Phone.CF_ID, imsi);
        editor.putInt(Phone.CF_STATUS, IccRecords.CALL_FORWARDING_STATUS_ENABLED);
        editor.apply();
        assertEquals(true, mPhoneUT.getCallForwardingIndicator());

        // old sharedPreference should be removed now
        assertEquals(null, sp.getString(Phone.CF_ID, null));
        assertEquals(IccRecords.CALL_FORWARDING_STATUS_UNKNOWN,
                sp.getInt(Phone.CF_ID, IccRecords.CALL_FORWARDING_STATUS_UNKNOWN));

        // now verify value from new sharedPreference
        assertEquals(true, mPhoneUT.getCallForwardingIndicator());

        // check for another subId
        doReturn(subId2).when(mSubscriptionController).getSubIdUsingPhoneId(anyInt());
        assertEquals(false, mPhoneUT.getCallForwardingIndicator());

        // set value for the new subId in sharedPreference
        editor.putInt(Phone.CF_STATUS + subId2, IccRecords.CALL_FORWARDING_STATUS_ENABLED);
        editor.apply();
        assertEquals(true, mPhoneUT.getCallForwardingIndicator());

        // switching back to previous subId, stored value should still be available
        doReturn(subId1).when(mSubscriptionController).getSubIdUsingPhoneId(anyInt());
        assertEquals(true, mPhoneUT.getCallForwardingIndicator());

        // cleanup
        editor.remove(Phone.CF_STATUS + subId1);
        editor.remove(Phone.CF_STATUS + subId2);
        editor.apply();
    }

    @Test
    @SmallTest
    public void testGetIccCardUnknownAndAbsent() {
        // If UiccSlot.isStateUnknown is true, we should return a dummy IccCard with the state
        // set to UNKNOWN
        doReturn(null).when(mUiccController).getUiccProfileForPhone(anyInt());
        UiccSlot mockSlot = mock(UiccSlot.class);
        doReturn(mockSlot).when(mUiccController).getUiccSlotForPhone(anyInt());
        doReturn(true).when(mockSlot).isStateUnknown();

        IccCard iccCard = mPhoneUT.getIccCard();
        assertEquals(IccCardConstants.State.UNKNOWN, iccCard.getState());

        // if isStateUnknown is false, we should return a dummy IccCard with the state set to
        // ABSENT
        doReturn(false).when(mockSlot).isStateUnknown();
        iccCard = mPhoneUT.getIccCard();
        assertEquals(IccCardConstants.State.ABSENT, iccCard.getState());
    }

    @Test
    @SmallTest
    public void testGetEmptyIccCard() {
        doReturn(null).when(mUiccController).getUiccProfileForPhone(anyInt());

        IccCard iccCard = mPhoneUT.getIccCard();

        // The iccCard should be a dummy object, not null.
        assertTrue(!(iccCard instanceof UiccProfile));

        assertTrue(iccCard != null);
        assertEquals(IccCardConstants.State.UNKNOWN, iccCard.getState());
        assertEquals(null, iccCard.getIccRecords());
        assertEquals(false, iccCard.getIccLockEnabled());
        assertEquals(false, iccCard.getIccFdnEnabled());
        assertEquals(false, iccCard.isApplicationOnIcc(
                IccCardApplicationStatus.AppType.APPTYPE_SIM));
        assertEquals(false, iccCard.hasIccCard());
        assertEquals(false, iccCard.getIccPin2Blocked());
        assertEquals(false, iccCard.getIccPuk2Blocked());

        Message onComplete = mTestHandler.obtainMessage(EVENT_SET_ICC_LOCK_ENABLED);
        iccCard.setIccLockEnabled(true, "password", onComplete);

        waitForMs(100);

        ArgumentCaptor<Message> messageArgumentCaptor = ArgumentCaptor.forClass(Message.class);
        // Verify that message is sent back with exception.
        verify(mTestHandler, times(1)).sendMessageAtTime(messageArgumentCaptor.capture(),
                anyLong());
        Message message = messageArgumentCaptor.getAllValues().get(0);
        AsyncResult ret = (AsyncResult) message.obj;
        assertEquals(EVENT_SET_ICC_LOCK_ENABLED, message.what);
        assertTrue(ret.exception != null);
    }

    @Test
    @SmallTest
<<<<<<< HEAD
    public void testGetCsCallRadioTech() {
        ServiceState ss = new ServiceState();
        mSST.mSS = ss;

        // vrs in-service, vrat umts, expected umts
        ss.setVoiceRegState(ServiceState.STATE_IN_SERVICE);
        NetworkRegistrationInfo nri = new NetworkRegistrationInfo.Builder()
                .setTransportType(AccessNetworkConstants.TRANSPORT_TYPE_WWAN)
                .setDomain(NetworkRegistrationInfo.DOMAIN_CS)
                .setAccessNetworkTechnology(TelephonyManager.NETWORK_TYPE_UMTS)
                .build();
        ss.addNetworkRegistrationInfo(nri);
        assertEquals(mPhoneUT.getCsCallRadioTech(), ServiceState.RIL_RADIO_TECHNOLOGY_UMTS);

        // vrs oos, vrat umts, expected unknown
        ss.setVoiceRegState(ServiceState.STATE_OUT_OF_SERVICE);
        assertEquals(mPhoneUT.getCsCallRadioTech(), ServiceState.RIL_RADIO_TECHNOLOGY_UNKNOWN);

        // vrs in-service, vrat lte, expected unknown
        ss.setVoiceRegState(ServiceState.STATE_IN_SERVICE);
        nri = new NetworkRegistrationInfo.Builder()
                .setTransportType(AccessNetworkConstants.TRANSPORT_TYPE_WWAN)
                .setDomain(NetworkRegistrationInfo.DOMAIN_CS)
                .setAccessNetworkTechnology(TelephonyManager.NETWORK_TYPE_LTE)
                .build();
        ss.addNetworkRegistrationInfo(nri);
        assertEquals(mPhoneUT.getCsCallRadioTech(), ServiceState.RIL_RADIO_TECHNOLOGY_UNKNOWN);
=======
    public void testGetLine1NumberForGsmPhone() {
        final String msisdn = "+1234567890";
        doReturn(msisdn).when(mSimRecords).getMsisdnNumber();

        switchToGsm();
        assertEquals(msisdn, mPhoneUT.getLine1Number());
    }

    @Test
    @SmallTest
    public void testGetLine1NumberForCdmaPhone() {
        final String mdn = "1234567890";
        final String msisdn = "+1234567890";
        doReturn(mdn).when(mSST).getMdnNumber();
        doReturn(msisdn).when(mSimRecords).getMsisdnNumber();

        switchToCdma();
        assertEquals(mdn, mPhoneUT.getLine1Number());

        mContextFixture.getCarrierConfigBundle().putBoolean(
                CarrierConfigManager.KEY_USE_USIM_BOOL, true);
        assertEquals(msisdn, mPhoneUT.getLine1Number());
>>>>>>> 35dfc2b3
    }
}<|MERGE_RESOLUTION|>--- conflicted
+++ resolved
@@ -947,7 +947,6 @@
 
     @Test
     @SmallTest
-<<<<<<< HEAD
     public void testGetCsCallRadioTech() {
         ServiceState ss = new ServiceState();
         mSST.mSS = ss;
@@ -975,7 +974,10 @@
                 .build();
         ss.addNetworkRegistrationInfo(nri);
         assertEquals(mPhoneUT.getCsCallRadioTech(), ServiceState.RIL_RADIO_TECHNOLOGY_UNKNOWN);
-=======
+    }
+
+    @Test
+    @SmallTest
     public void testGetLine1NumberForGsmPhone() {
         final String msisdn = "+1234567890";
         doReturn(msisdn).when(mSimRecords).getMsisdnNumber();
@@ -998,6 +1000,5 @@
         mContextFixture.getCarrierConfigBundle().putBoolean(
                 CarrierConfigManager.KEY_USE_USIM_BOOL, true);
         assertEquals(msisdn, mPhoneUT.getLine1Number());
->>>>>>> 35dfc2b3
     }
 }