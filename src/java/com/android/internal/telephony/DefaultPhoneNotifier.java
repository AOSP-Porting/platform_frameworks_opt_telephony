/*
 * Copyright (C) 2006 The Android Open Source Project
 *
 * Licensed under the Apache License, Version 2.0 (the "License");
 * you may not use this file except in compliance with the License.
 * You may obtain a copy of the License at
 *
 *      http://www.apache.org/licenses/LICENSE-2.0
 *
 * Unless required by applicable law or agreed to in writing, software
 * distributed under the License is distributed on an "AS IS" BASIS,
 * WITHOUT WARRANTIES OR CONDITIONS OF ANY KIND, either express or implied.
 * See the License for the specific language governing permissions and
 * limitations under the License.
 */

package com.android.internal.telephony;

import android.net.LinkProperties;
import android.net.NetworkCapabilities;
import android.os.Bundle;
import android.os.RemoteException;
import android.os.ServiceManager;
import android.telephony.CellInfo;
import android.telephony.DataConnectionRealTimeInfo;
import android.telephony.ServiceState;
import android.telephony.TelephonyManager;
import android.telephony.PreciseCallState;
import android.telephony.DisconnectCause;

import com.android.internal.telephony.ITelephonyRegistry;

import java.util.List;

/**
 * broadcast intents
 */
public class DefaultPhoneNotifier implements PhoneNotifier {

    private ITelephonyRegistry mRegistry;

    /*package*/
    DefaultPhoneNotifier() {
        mRegistry = ITelephonyRegistry.Stub.asInterface(ServiceManager.getService(
                    "telephony.registry"));
    }

    @Override
    public void notifyPhoneState(Phone sender) {
        Call ringingCall = sender.getRingingCall();
        String incomingNumber = "";
        if (ringingCall != null && ringingCall.getEarliestConnection() != null){
            incomingNumber = ringingCall.getEarliestConnection().getAddress();
        }
        try {
            if (mRegistry != null) {
                mRegistry.notifyCallState(convertCallState(sender.getState()), incomingNumber);
            }
        } catch (RemoteException ex) {
            // system process is dead
        }
    }

    @Override
    public void notifyServiceState(Phone sender) {
        ServiceState ss = sender.getServiceState();
        if (ss == null) {
            ss = new ServiceState();
            ss.setStateOutOfService();
        }
        try {
            if (mRegistry != null) {
                mRegistry.notifyServiceState(ss);
            }
        } catch (RemoteException ex) {
            // system process is dead
        }
    }

    @Override
    public void notifySignalStrength(Phone sender) {
        try {
            if (mRegistry != null) {
                mRegistry.notifySignalStrength(sender.getSignalStrength());
            }
        } catch (RemoteException ex) {
            // system process is dead
        }
    }

    @Override
    public void notifyMessageWaitingChanged(Phone sender) {
        try {
            if (mRegistry != null) {
                mRegistry.notifyMessageWaitingChanged(sender.getMessageWaitingIndicator());
            }
        } catch (RemoteException ex) {
            // system process is dead
        }
    }

    @Override
    public void notifyCallForwardingChanged(Phone sender) {
        try {
            if (mRegistry != null) {
                mRegistry.notifyCallForwardingChanged(sender.getCallForwardingIndicator());
            }
        } catch (RemoteException ex) {
            // system process is dead
        }
    }

    @Override
    public void notifyDataActivity(Phone sender) {
        try {
            if (mRegistry != null) {
                mRegistry.notifyDataActivity(convertDataActivityState(sender.getDataActivityState()));
            }
        } catch (RemoteException ex) {
            // system process is dead
        }
    }

    @Override
    public void notifyDataConnection(Phone sender, String reason, String apnType,
            PhoneConstants.DataState state) {
        doNotifyDataConnection(sender, reason, apnType, state);
    }

    private void doNotifyDataConnection(Phone sender, String reason, String apnType,
            PhoneConstants.DataState state) {
        // TODO
        // use apnType as the key to which connection we're talking about.
        // pass apnType back up to fetch particular for this one.
        TelephonyManager telephony = TelephonyManager.getDefault();
        LinkProperties linkProperties = null;
        NetworkCapabilities networkCapabilities = null;
        boolean roaming = false;

        if (state == PhoneConstants.DataState.CONNECTED) {
            linkProperties = sender.getLinkProperties(apnType);
            networkCapabilities = sender.getNetworkCapabilities(apnType);
        }
        ServiceState ss = sender.getServiceState();
        if (ss != null) roaming = ss.getRoaming();

        try {
<<<<<<< HEAD
            mRegistry.notifyDataConnection(
                    convertDataState(state),
                    sender.isDataConnectivityPossible(apnType), reason,
                    sender.getActiveApnHost(apnType),
                    apnType,
                    linkProperties,
                    networkCapabilities,
                    ((telephony!=null) ? telephony.getNetworkType() :
                    TelephonyManager.NETWORK_TYPE_UNKNOWN),
                    roaming);
=======
            if (mRegistry != null) {
                mRegistry.notifyDataConnection(
                        convertDataState(state),
                        sender.isDataConnectivityPossible(apnType), reason,
                        sender.getActiveApnHost(apnType),
                        apnType,
                        linkProperties,
                        linkCapabilities,
                        ((telephony!=null) ? telephony.getNetworkType() :
                                TelephonyManager.NETWORK_TYPE_UNKNOWN),
                        roaming);
            }
>>>>>>> 2f1e87b4
        } catch (RemoteException ex) {
            // system process is dead
        }
    }

    @Override
    public void notifyDataConnectionFailed(Phone sender, String reason, String apnType) {
        try {
            if (mRegistry != null) {
                mRegistry.notifyDataConnectionFailed(reason, apnType);
            }
        } catch (RemoteException ex) {
            // system process is dead
        }
    }

    @Override
    public void notifyCellLocation(Phone sender) {
        Bundle data = new Bundle();
        sender.getCellLocation().fillInNotifierBundle(data);
        try {
            if (mRegistry != null) {
                mRegistry.notifyCellLocation(data);
            }
        } catch (RemoteException ex) {
            // system process is dead
        }
    }

    @Override
    public void notifyCellInfo(Phone sender, List<CellInfo> cellInfo) {
        try {
            if (mRegistry != null) {
                mRegistry.notifyCellInfo(cellInfo);
            }
        } catch (RemoteException ex) {

        }
    }

    @Override
    public void notifyDataConnectionRealTimeInfo(Phone sender,
                                                 DataConnectionRealTimeInfo dcRtInfo) {
        try {
            mRegistry.notifyDataConnectionRealTimeInfo(dcRtInfo);
        } catch (RemoteException ex) {

        }
    }

    @Override
    public void notifyOtaspChanged(Phone sender, int otaspMode) {
        try {
            if (mRegistry != null) {
                mRegistry.notifyOtaspChanged(otaspMode);
            }
        } catch (RemoteException ex) {
            // system process is dead
        }
    }

    public void notifyPreciseCallState(Phone sender) {
        Call ringingCall = sender.getRingingCall();
        Call foregroundCall = sender.getForegroundCall();
        Call backgroundCall = sender.getBackgroundCall();
        if (ringingCall != null && foregroundCall != null && backgroundCall != null) {
            try {
                mRegistry.notifyPreciseCallState(
                        convertPreciseCallState(ringingCall.getState()),
                        convertPreciseCallState(foregroundCall.getState()),
                        convertPreciseCallState(backgroundCall.getState()));
            } catch (RemoteException ex) {
                // system process is dead
            }
        }
    }

    public void notifyDisconnectCause(int cause, int preciseCause) {
        try {
            mRegistry.notifyDisconnectCause(cause, preciseCause);
        } catch (RemoteException ex) {
            // system process is dead
        }
    }

    public void notifyPreciseDataConnectionFailed(Phone sender, String reason, String apnType,
            String apn, String failCause) {
        try {
            mRegistry.notifyPreciseDataConnectionFailed(reason, apnType, apn, failCause);
        } catch (RemoteException ex) {
            // system process is dead
        }
    }

    /**
     * Convert the {@link PhoneConstants.State} enum into the TelephonyManager.CALL_STATE_*
     * constants for the public API.
     */
    public static int convertCallState(PhoneConstants.State state) {
        switch (state) {
            case RINGING:
                return TelephonyManager.CALL_STATE_RINGING;
            case OFFHOOK:
                return TelephonyManager.CALL_STATE_OFFHOOK;
            default:
                return TelephonyManager.CALL_STATE_IDLE;
        }
    }

    /**
     * Convert the TelephonyManager.CALL_STATE_* constants into the
     * {@link PhoneConstants.State} enum for the public API.
     */
    public static PhoneConstants.State convertCallState(int state) {
        switch (state) {
            case TelephonyManager.CALL_STATE_RINGING:
                return PhoneConstants.State.RINGING;
            case TelephonyManager.CALL_STATE_OFFHOOK:
                return PhoneConstants.State.OFFHOOK;
            default:
                return PhoneConstants.State.IDLE;
        }
    }

    /**
     * Convert the {@link PhoneConstants.DataState} enum into the TelephonyManager.DATA_* constants
     * for the public API.
     */
    public static int convertDataState(PhoneConstants.DataState state) {
        switch (state) {
            case CONNECTING:
                return TelephonyManager.DATA_CONNECTING;
            case CONNECTED:
                return TelephonyManager.DATA_CONNECTED;
            case SUSPENDED:
                return TelephonyManager.DATA_SUSPENDED;
            default:
                return TelephonyManager.DATA_DISCONNECTED;
        }
    }

    /**
     * Convert the TelephonyManager.DATA_* constants into {@link PhoneConstants.DataState} enum
     * for the public API.
     */
    public static PhoneConstants.DataState convertDataState(int state) {
        switch (state) {
            case TelephonyManager.DATA_CONNECTING:
                return PhoneConstants.DataState.CONNECTING;
            case TelephonyManager.DATA_CONNECTED:
                return PhoneConstants.DataState.CONNECTED;
            case TelephonyManager.DATA_SUSPENDED:
                return PhoneConstants.DataState.SUSPENDED;
            default:
                return PhoneConstants.DataState.DISCONNECTED;
        }
    }

    /**
     * Convert the {@link Phone.DataActivityState} enum into the TelephonyManager.DATA_* constants
     * for the public API.
     */
    public static int convertDataActivityState(Phone.DataActivityState state) {
        switch (state) {
            case DATAIN:
                return TelephonyManager.DATA_ACTIVITY_IN;
            case DATAOUT:
                return TelephonyManager.DATA_ACTIVITY_OUT;
            case DATAINANDOUT:
                return TelephonyManager.DATA_ACTIVITY_INOUT;
            case DORMANT:
                return TelephonyManager.DATA_ACTIVITY_DORMANT;
            default:
                return TelephonyManager.DATA_ACTIVITY_NONE;
        }
    }

    /**
     * Convert the TelephonyManager.DATA_* constants into the {@link Phone.DataActivityState} enum
     * for the public API.
     */
    public static Phone.DataActivityState convertDataActivityState(int state) {
        switch (state) {
            case TelephonyManager.DATA_ACTIVITY_IN:
                return Phone.DataActivityState.DATAIN;
            case TelephonyManager.DATA_ACTIVITY_OUT:
                return Phone.DataActivityState.DATAOUT;
            case TelephonyManager.DATA_ACTIVITY_INOUT:
                return Phone.DataActivityState.DATAINANDOUT;
            case TelephonyManager.DATA_ACTIVITY_DORMANT:
                return Phone.DataActivityState.DORMANT;
            default:
                return Phone.DataActivityState.NONE;
        }
    }

    /**
     * Convert the {@link State} enum into the PreciseCallState.PRECISE_CALL_STATE_* constants
     * for the public API.
     */
    public static int convertPreciseCallState(Call.State state) {
        switch (state) {
            case ACTIVE:
                return PreciseCallState.PRECISE_CALL_STATE_ACTIVE;
            case HOLDING:
                return PreciseCallState.PRECISE_CALL_STATE_HOLDING;
            case DIALING:
                return PreciseCallState.PRECISE_CALL_STATE_DIALING;
            case ALERTING:
                return PreciseCallState.PRECISE_CALL_STATE_ALERTING;
            case INCOMING:
                return PreciseCallState.PRECISE_CALL_STATE_INCOMING;
            case WAITING:
                return PreciseCallState.PRECISE_CALL_STATE_WAITING;
            case DISCONNECTED:
                return PreciseCallState.PRECISE_CALL_STATE_DISCONNECTED;
            case DISCONNECTING:
                return PreciseCallState.PRECISE_CALL_STATE_DISCONNECTING;
            default:
                return PreciseCallState.PRECISE_CALL_STATE_IDLE;
        }
    }

    /**
     * Convert the Call.State.* constants into the {@link State} enum
     * for the public API.
     */
    public static Call.State convertPreciseCallState(int state) {
        switch (state) {
            case PreciseCallState.PRECISE_CALL_STATE_ACTIVE:
                return Call.State.ACTIVE;
            case PreciseCallState.PRECISE_CALL_STATE_HOLDING:
                return Call.State.HOLDING;
            case PreciseCallState.PRECISE_CALL_STATE_DIALING:
                return Call.State.DIALING;
            case PreciseCallState.PRECISE_CALL_STATE_ALERTING:
                return Call.State.ALERTING;
            case PreciseCallState.PRECISE_CALL_STATE_INCOMING:
                return Call.State.INCOMING;
            case PreciseCallState.PRECISE_CALL_STATE_WAITING:
                return Call.State.WAITING;
            case PreciseCallState.PRECISE_CALL_STATE_DISCONNECTED:
                return Call.State.DISCONNECTED;
            case PreciseCallState.PRECISE_CALL_STATE_DISCONNECTING:
                return Call.State.DISCONNECTING;
            default:
                return Call.State.IDLE;
        }
    }
}<|MERGE_RESOLUTION|>--- conflicted
+++ resolved
@@ -145,18 +145,6 @@
         if (ss != null) roaming = ss.getRoaming();
 
         try {
-<<<<<<< HEAD
-            mRegistry.notifyDataConnection(
-                    convertDataState(state),
-                    sender.isDataConnectivityPossible(apnType), reason,
-                    sender.getActiveApnHost(apnType),
-                    apnType,
-                    linkProperties,
-                    networkCapabilities,
-                    ((telephony!=null) ? telephony.getNetworkType() :
-                    TelephonyManager.NETWORK_TYPE_UNKNOWN),
-                    roaming);
-=======
             if (mRegistry != null) {
                 mRegistry.notifyDataConnection(
                         convertDataState(state),
@@ -164,12 +152,11 @@
                         sender.getActiveApnHost(apnType),
                         apnType,
                         linkProperties,
-                        linkCapabilities,
+                        networkCapabilities,
                         ((telephony!=null) ? telephony.getNetworkType() :
-                                TelephonyManager.NETWORK_TYPE_UNKNOWN),
+                        TelephonyManager.NETWORK_TYPE_UNKNOWN),
                         roaming);
             }
->>>>>>> 2f1e87b4
         } catch (RemoteException ex) {
             // system process is dead
         }
