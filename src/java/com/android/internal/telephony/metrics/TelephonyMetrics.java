/*
 * Copyright (C) 2016 The Android Open Source Project
 *
 * Licensed under the Apache License, Version 2.0 (the "License");
 * you may not use this file except in compliance with the License.
 * You may obtain a copy of the License at
 *
 *      http://www.apache.org/licenses/LICENSE-2.0
 *
 * Unless required by applicable law or agreed to in writing, software
 * distributed under the License is distributed on an "AS IS" BASIS,
 * WITHOUT WARRANTIES OR CONDITIONS OF ANY KIND, either express or implied.
 * See the License for the specific language governing permissions and
 * limitations under the License.
 */

package com.android.internal.telephony.metrics;

import static android.text.format.DateUtils.MINUTE_IN_MILLIS;

import static com.android.internal.telephony.RILConstants.RIL_REQUEST_ANSWER;
import static com.android.internal.telephony.RILConstants.RIL_REQUEST_CDMA_SEND_SMS;
import static com.android.internal.telephony.RILConstants.RIL_REQUEST_DEACTIVATE_DATA_CALL;
import static com.android.internal.telephony.RILConstants.RIL_REQUEST_DIAL;
import static com.android.internal.telephony.RILConstants.RIL_REQUEST_HANGUP;
import static com.android.internal.telephony.RILConstants
        .RIL_REQUEST_HANGUP_FOREGROUND_RESUME_BACKGROUND;
import static com.android.internal.telephony.RILConstants.RIL_REQUEST_HANGUP_WAITING_OR_BACKGROUND;
import static com.android.internal.telephony.RILConstants.RIL_REQUEST_IMS_SEND_SMS;
import static com.android.internal.telephony.RILConstants.RIL_REQUEST_SEND_SMS;
import static com.android.internal.telephony.RILConstants.RIL_REQUEST_SEND_SMS_EXPECT_MORE;
import static com.android.internal.telephony.RILConstants.RIL_REQUEST_SETUP_DATA_CALL;
import static com.android.internal.telephony.nano.TelephonyProto.PdpType.PDP_TYPE_IP;
import static com.android.internal.telephony.nano.TelephonyProto.PdpType.PDP_TYPE_IPV4V6;
import static com.android.internal.telephony.nano.TelephonyProto.PdpType.PDP_TYPE_IPV6;
import static com.android.internal.telephony.nano.TelephonyProto.PdpType.PDP_TYPE_PPP;
import static com.android.internal.telephony.nano.TelephonyProto.PdpType.PDP_UNKNOWN;

import android.os.Build;
import android.os.SystemClock;
import android.telephony.Rlog;
import android.telephony.ServiceState;
import android.telephony.TelephonyHistogram;
import android.text.TextUtils;
import android.util.Base64;
import android.util.SparseArray;

import com.android.ims.ImsConfig;
import com.android.ims.ImsReasonInfo;
import com.android.ims.internal.ImsCallSession;
import com.android.internal.telephony.GsmCdmaConnection;
import com.android.internal.telephony.PhoneConstants;
import com.android.internal.telephony.RIL;
import com.android.internal.telephony.RILConstants;
import com.android.internal.telephony.SmsResponse;
import com.android.internal.telephony.UUSInfo;
import com.android.internal.telephony.dataconnection.DataCallResponse;
import com.android.internal.telephony.imsphone.ImsPhoneCall;
import com.android.internal.telephony.nano.TelephonyProto;
import com.android.internal.telephony.nano.TelephonyProto.ImsCapabilities;
import com.android.internal.telephony.nano.TelephonyProto.ImsConnectionState;
import com.android.internal.telephony.nano.TelephonyProto.RilDataCall;
import com.android.internal.telephony.nano.TelephonyProto.SmsSession;
import com.android.internal.telephony.nano.TelephonyProto.TelephonyCallSession;
import com.android.internal.telephony.nano.TelephonyProto.TelephonyCallSession.Event.CallState;
import com.android.internal.telephony.nano.TelephonyProto.TelephonyCallSession.Event.RilCall;
import com.android.internal.telephony.nano.TelephonyProto.TelephonyCallSession.Event.RilCall.Type;
import com.android.internal.telephony.nano.TelephonyProto.TelephonyEvent;
import com.android.internal.telephony.nano.TelephonyProto.TelephonyEvent.ModemRestart;
import com.android.internal.telephony.nano.TelephonyProto.TelephonyEvent.RilDeactivateDataCall;
import com.android.internal.telephony.nano.TelephonyProto.TelephonyEvent.RilSetupDataCall;
import com.android.internal.telephony.nano.TelephonyProto.TelephonyEvent.RilSetupDataCallResponse;
import com.android.internal.telephony.nano.TelephonyProto.TelephonyEvent.RilSetupDataCallResponse
        .RilDataCallFailCause;
import com.android.internal.telephony.nano.TelephonyProto.TelephonyLog;
import com.android.internal.telephony.nano.TelephonyProto.TelephonyServiceState;
import com.android.internal.telephony.nano.TelephonyProto.TelephonySettings;
import com.android.internal.telephony.nano.TelephonyProto.TimeInterval;
import com.android.internal.util.IndentingPrintWriter;

import java.io.FileDescriptor;
import java.io.PrintWriter;
import java.util.ArrayDeque;
import java.util.ArrayList;
import java.util.Arrays;
import java.util.Deque;
import java.util.List;

/**
 * Telephony metrics holds all metrics events and convert it into telephony proto buf.
 * @hide
 */
public class TelephonyMetrics {

    private static final String TAG = TelephonyMetrics.class.getSimpleName();

    private static final boolean DBG = true;
    private static final boolean VDBG = false; // STOPSHIP if true

    /** Maximum telephony events stored */
    private static final int MAX_TELEPHONY_EVENTS = 1000;

    /** Maximum call sessions stored */
    private static final int MAX_COMPLETED_CALL_SESSIONS = 50;

    /** Maximum sms sessions stored */
    private static final int MAX_COMPLETED_SMS_SESSIONS = 500;

    /** For reducing the timing precision for privacy purposes */
    private static final int SESSION_START_PRECISION_MINUTES = 5;

    /** The TelephonyMetrics singleton instance */
    private static TelephonyMetrics sInstance;

    /** Telephony events */
    private final Deque<TelephonyEvent> mTelephonyEvents = new ArrayDeque<>();

    /**
     * In progress call sessions. Note that each phone can only have up to 1 in progress call
     * session (might contains multiple calls). Having a sparse array in case we need to support
     * DSDA in the future.
     */
    private final SparseArray<InProgressCallSession> mInProgressCallSessions = new SparseArray<>();

    /** The completed call sessions */
    private final Deque<TelephonyCallSession> mCompletedCallSessions = new ArrayDeque<>();

    /** The in-progress SMS sessions. When finished, it will be moved into the completed sessions */
    private final SparseArray<InProgressSmsSession> mInProgressSmsSessions = new SparseArray<>();

    /** The completed SMS sessions */
    private final Deque<SmsSession> mCompletedSmsSessions = new ArrayDeque<>();

    /** Last service state. This is for injecting the base of a new log or a new call/sms session */
    private final SparseArray<TelephonyServiceState> mLastServiceState = new SparseArray<>();

    /**
     * Last ims capabilities. This is for injecting the base of a new log or a new call/sms
     * session
     */
    private final SparseArray<ImsCapabilities> mLastImsCapabilities = new SparseArray<>();

    /**
     * Last IMS connection state. This is for injecting the base of a new log or a new call/sms
     * session
     */
    private final SparseArray<ImsConnectionState> mLastImsConnectionState = new SparseArray<>();

    /**
     * Last settings state. This is for deduping same settings event logged.
     */
    private final SparseArray<TelephonySettings> mLastSettings = new SparseArray<>();

    /** The start system time of the TelephonyLog in milliseconds*/
    private long mStartSystemTimeMs;

    /** The start elapsed time of the TelephonyLog in milliseconds*/
    private long mStartElapsedTimeMs;

    /** Indicating if some of the telephony events are dropped in this log */
    private boolean mTelephonyEventsDropped = false;

    public TelephonyMetrics() {
        reset();
    }

    /**
     * Get the singleton instance of telephony metrics.
     *
     * @return The instance
     */
    public synchronized static TelephonyMetrics getInstance() {
        if (sInstance == null) {
            sInstance = new TelephonyMetrics();
        }

        return sInstance;
    }

    /**
     * Dump the state of various objects, add calls to other objects as desired.
     *
     * @param fd File descriptor
     * @param pw Print writer
     * @param args Arguments
     */
    public void dump(FileDescriptor fd, PrintWriter pw, String[] args) {
        if (args != null && args.length > 0) {
            switch (args[0]) {
                case "--metrics":
                    printAllMetrics(pw);
                    break;
                case "--metricsproto":
                    pw.println(convertProtoToBase64String(buildProto()));
                    reset();
                    break;
            }
        }
    }

    /**
     * Convert the telephony event to string
     *
     * @param event The event in integer
     * @return The event in string
     */
    private static String telephonyEventToString(int event) {
        switch (event) {
            case TelephonyEvent.Type.UNKNOWN:
                return "UNKNOWN";
            case TelephonyEvent.Type.SETTINGS_CHANGED:
                return "SETTINGS_CHANGED";
            case TelephonyEvent.Type.RIL_SERVICE_STATE_CHANGED:
                return "RIL_SERVICE_STATE_CHANGED";
            case TelephonyEvent.Type.IMS_CONNECTION_STATE_CHANGED:
                return "IMS_CONNECTION_STATE_CHANGED";
            case TelephonyEvent.Type.IMS_CAPABILITIES_CHANGED:
                return "IMS_CAPABILITIES_CHANGED";
            case TelephonyEvent.Type.DATA_CALL_SETUP:
                return "DATA_CALL_SETUP";
            case TelephonyEvent.Type.DATA_CALL_SETUP_RESPONSE:
                return "DATA_CALL_SETUP_RESPONSE";
            case TelephonyEvent.Type.DATA_CALL_LIST_CHANGED:
                return "DATA_CALL_LIST_CHANGED";
            case TelephonyEvent.Type.DATA_CALL_DEACTIVATE:
                return "DATA_CALL_DEACTIVATE";
            case TelephonyEvent.Type.DATA_CALL_DEACTIVATE_RESPONSE:
                return "DATA_CALL_DEACTIVATE_RESPONSE";
            case TelephonyEvent.Type.DATA_STALL_ACTION:
                return "DATA_STALL_ACTION";
            case TelephonyEvent.Type.MODEM_RESTART:
                return "MODEM_RESTART";
            default:
                return Integer.toString(event);
        }
    }

    /**
     * Convert the call session event into string
     *
     * @param event The event in integer
     * @return The event in String
     */
    private static String callSessionEventToString(int event) {
        switch (event) {
            case TelephonyCallSession.Event.Type.EVENT_UNKNOWN:
                return "EVENT_UNKNOWN";
            case TelephonyCallSession.Event.Type.SETTINGS_CHANGED:
                return "SETTINGS_CHANGED";
            case TelephonyCallSession.Event.Type.RIL_SERVICE_STATE_CHANGED:
                return "RIL_SERVICE_STATE_CHANGED";
            case TelephonyCallSession.Event.Type.IMS_CONNECTION_STATE_CHANGED:
                return "IMS_CONNECTION_STATE_CHANGED";
            case TelephonyCallSession.Event.Type.IMS_CAPABILITIES_CHANGED:
                return "IMS_CAPABILITIES_CHANGED";
            case TelephonyCallSession.Event.Type.DATA_CALL_LIST_CHANGED:
                return "DATA_CALL_LIST_CHANGED";
            case TelephonyCallSession.Event.Type.RIL_REQUEST:
                return "RIL_REQUEST";
            case TelephonyCallSession.Event.Type.RIL_RESPONSE:
                return "RIL_RESPONSE";
            case TelephonyCallSession.Event.Type.RIL_CALL_RING:
                return "RIL_CALL_RING";
            case TelephonyCallSession.Event.Type.RIL_CALL_SRVCC:
                return "RIL_CALL_SRVCC";
            case TelephonyCallSession.Event.Type.RIL_CALL_LIST_CHANGED:
                return "RIL_CALL_LIST_CHANGED";
            case TelephonyCallSession.Event.Type.IMS_COMMAND:
                return "IMS_COMMAND";
            case TelephonyCallSession.Event.Type.IMS_COMMAND_RECEIVED:
                return "IMS_COMMAND_RECEIVED";
            case TelephonyCallSession.Event.Type.IMS_COMMAND_FAILED:
                return "IMS_COMMAND_FAILED";
            case TelephonyCallSession.Event.Type.IMS_COMMAND_COMPLETE:
                return "IMS_COMMAND_COMPLETE";
            case TelephonyCallSession.Event.Type.IMS_CALL_RECEIVE:
                return "IMS_CALL_RECEIVE";
            case TelephonyCallSession.Event.Type.IMS_CALL_STATE_CHANGED:
                return "IMS_CALL_STATE_CHANGED";
            case TelephonyCallSession.Event.Type.IMS_CALL_TERMINATED:
                return "IMS_CALL_TERMINATED";
            case TelephonyCallSession.Event.Type.IMS_CALL_HANDOVER:
                return "IMS_CALL_HANDOVER";
            case TelephonyCallSession.Event.Type.IMS_CALL_HANDOVER_FAILED:
                return "IMS_CALL_HANDOVER_FAILED";
            case TelephonyCallSession.Event.Type.PHONE_STATE_CHANGED:
                return "PHONE_STATE_CHANGED";
            case TelephonyCallSession.Event.Type.NITZ_TIME:
                return "NITZ_TIME";
            default:
                return Integer.toString(event);
        }
    }

    /**
     * Convert the SMS session event into string
     * @param event The event in integer
     * @return The event in String
     */
    private static String smsSessionEventToString(int event) {
        switch (event) {
            case SmsSession.Event.Type.EVENT_UNKNOWN:
                return "EVENT_UNKNOWN";
            case SmsSession.Event.Type.SETTINGS_CHANGED:
                return "SETTINGS_CHANGED";
            case SmsSession.Event.Type.RIL_SERVICE_STATE_CHANGED:
                return "RIL_SERVICE_STATE_CHANGED";
            case SmsSession.Event.Type.IMS_CONNECTION_STATE_CHANGED:
                return "IMS_CONNECTION_STATE_CHANGED";
            case SmsSession.Event.Type.IMS_CAPABILITIES_CHANGED:
                return "IMS_CAPABILITIES_CHANGED";
            case SmsSession.Event.Type.DATA_CALL_LIST_CHANGED:
                return "DATA_CALL_LIST_CHANGED";
            case SmsSession.Event.Type.SMS_SEND:
                return "SMS_SEND";
            case SmsSession.Event.Type.SMS_SEND_RESULT:
                return "SMS_SEND_RESULT";
            case SmsSession.Event.Type.SMS_RECEIVED:
                return "SMS_RECEIVED";
            default:
                return Integer.toString(event);
        }
    }

    /**
     * Print all metrics data for debugging purposes
     *
     * @param rawWriter Print writer
     */
    private synchronized void printAllMetrics(PrintWriter rawWriter) {
        final IndentingPrintWriter pw = new IndentingPrintWriter(rawWriter, "  ");

        pw.println("Telephony metrics proto:");
        pw.println("------------------------------------------");
        pw.println("Telephony events:");
        pw.increaseIndent();
        for (TelephonyEvent event : mTelephonyEvents) {
            pw.print(event.timestampMillis);
            pw.print(" [");
            pw.print(event.phoneId);
            pw.print("] ");

            pw.print("T=");
            if (event.type == TelephonyEvent.Type.RIL_SERVICE_STATE_CHANGED) {
                pw.print(telephonyEventToString(event.type)
                        + "(" + event.serviceState.dataRat + ")");
            } else {
                pw.print(telephonyEventToString(event.type));
            }

            pw.println("");
        }

        pw.decreaseIndent();
        pw.println("Call sessions:");
        pw.increaseIndent();

        for (TelephonyCallSession callSession : mCompletedCallSessions) {
            pw.println("Start time in minutes: " + callSession.startTimeMinutes);
            pw.println("Events dropped: " + callSession.eventsDropped);

            pw.println("Events: ");
            pw.increaseIndent();
            for (TelephonyCallSession.Event event : callSession.events) {
                pw.print(event.delay);
                pw.print(" T=");
                if (event.type == TelephonyCallSession.Event.Type.RIL_SERVICE_STATE_CHANGED) {
                    pw.println(callSessionEventToString(event.type)
                            + "(" + event.serviceState.dataRat + ")");
                } else if (event.type == TelephonyCallSession.Event.Type.RIL_CALL_LIST_CHANGED) {
                    pw.println(callSessionEventToString(event.type));
                    pw.increaseIndent();
                    for (RilCall call : event.calls) {
                        pw.println(call.index + ". Type = " + call.type + " State = "
                                + call.state + " End Reason " + call.callEndReason
                                + " isMultiparty = " + call.isMultiparty);
                    }
                    pw.decreaseIndent();
                } else {
                    pw.println(callSessionEventToString(event.type));
                }
            }
            pw.decreaseIndent();
        }

        pw.decreaseIndent();
        pw.println("Sms sessions:");
        pw.increaseIndent();

        int count = 0;
        for (SmsSession smsSession : mCompletedSmsSessions) {
            count++;
            pw.print("[" + count + "] Start time in minutes: "
                    + smsSession.startTimeMinutes);

            if (smsSession.eventsDropped) {
                pw.println(", events dropped: " + smsSession.eventsDropped);
            }
            pw.println("Events: ");
            pw.increaseIndent();
            for (SmsSession.Event event : smsSession.events) {
                pw.print(event.delay);
                pw.print(" T=");
                pw.println(smsSessionEventToString(event.type));
            }
            pw.decreaseIndent();
        }

        pw.decreaseIndent();
    }

    /**
     * Convert the telephony proto into Base-64 encoded string
     *
     * @param proto Telephony proto
     * @return Encoded string
     */
    private static String convertProtoToBase64String(TelephonyLog proto) {
        return Base64.encodeToString(
                TelephonyProto.TelephonyLog.toByteArray(proto), Base64.DEFAULT);
    }

    /**
     * Reset all events and sessions
     */
    private synchronized void reset() {
        mTelephonyEvents.clear();
        mCompletedCallSessions.clear();
        mCompletedSmsSessions.clear();

        mTelephonyEventsDropped = false;

        mStartSystemTimeMs = System.currentTimeMillis();
        mStartElapsedTimeMs = SystemClock.elapsedRealtime();

        // Insert the last known service state, ims capabilities, and ims connection states as the
        // base.
        for (int i = 0; i < mLastServiceState.size(); i++) {
            final int key = mLastServiceState.keyAt(i);

            TelephonyEvent event = new TelephonyEventBuilder(mStartElapsedTimeMs, key)
                    .setServiceState(mLastServiceState.get(key)).build();
            addTelephonyEvent(event);
        }

        for (int i = 0; i < mLastImsCapabilities.size(); i++) {
            final int key = mLastImsCapabilities.keyAt(i);

            TelephonyEvent event = new TelephonyEventBuilder(mStartElapsedTimeMs, key)
                    .setImsCapabilities(mLastImsCapabilities.get(key)).build();
            addTelephonyEvent(event);
        }

        for (int i = 0; i < mLastImsConnectionState.size(); i++) {
            final int key = mLastImsConnectionState.keyAt(i);

            TelephonyEvent event = new TelephonyEventBuilder(mStartElapsedTimeMs, key)
                    .setImsConnectionState(mLastImsConnectionState.get(key)).build();
            addTelephonyEvent(event);
        }
    }

    /**
     * Build the telephony proto
     *
     * @return Telephony proto
     */
    private synchronized TelephonyLog buildProto() {

        TelephonyLog log = new TelephonyLog();
        // Build telephony events
        log.events = new TelephonyEvent[mTelephonyEvents.size()];
        mTelephonyEvents.toArray(log.events);
        log.eventsDropped = mTelephonyEventsDropped;

        // Build call sessions
        log.callSessions = new TelephonyCallSession[mCompletedCallSessions.size()];
        mCompletedCallSessions.toArray(log.callSessions);

        // Build SMS sessions
        log.smsSessions = new SmsSession[mCompletedSmsSessions.size()];
        mCompletedSmsSessions.toArray(log.smsSessions);

        // Build histogram. Currently we only support RIL histograms.
        List<TelephonyHistogram> rilHistograms = RIL.getTelephonyRILTimingHistograms();
        log.histograms = new TelephonyProto.TelephonyHistogram[rilHistograms.size()];
        for (int i = 0; i < rilHistograms.size(); i++) {
            log.histograms[i] = new TelephonyProto.TelephonyHistogram();
            TelephonyHistogram rilHistogram = rilHistograms.get(i);
            TelephonyProto.TelephonyHistogram histogramProto = log.histograms[i];

            histogramProto.category = rilHistogram.getCategory();
            histogramProto.id = rilHistogram.getId();
            histogramProto.minTimeMillis = rilHistogram.getMinTime();
            histogramProto.maxTimeMillis = rilHistogram.getMaxTime();
            histogramProto.avgTimeMillis = rilHistogram.getAverageTime();
            histogramProto.count = rilHistogram.getSampleCount();
            histogramProto.bucketCount = rilHistogram.getBucketCount();
            histogramProto.bucketEndPoints = rilHistogram.getBucketEndPoints();
            histogramProto.bucketCounters = rilHistogram.getBucketCounters();
        }

        // Log the starting system time
        log.startTime = new TelephonyProto.Time();
        log.startTime.systemTimestampMillis = mStartSystemTimeMs;
        log.startTime.elapsedTimestampMillis = mStartElapsedTimeMs;

        log.endTime = new TelephonyProto.Time();
        log.endTime.systemTimestampMillis = System.currentTimeMillis();
        log.endTime.elapsedTimestampMillis = SystemClock.elapsedRealtime();

        return log;
    }

    /**
     * Reduce precision to meet privacy requirements.
     *
     * @param timestamp timestamp in milliseconds
     * @return Precision reduced timestamp in minutes
     */
    static int roundSessionStart(long timestamp) {
        return (int) ((timestamp) / (MINUTE_IN_MILLIS * SESSION_START_PRECISION_MINUTES)
                * (SESSION_START_PRECISION_MINUTES));
    }

    /**
     * Get the time interval with reduced prevision
     *
     * @param previousTimestamp Previous timestamp in milliseconds
     * @param currentTimestamp Current timestamp in milliseconds
     * @return The time interval
     */
    static int toPrivacyFuzzedTimeInterval(long previousTimestamp, long currentTimestamp) {
        long diff = currentTimestamp - previousTimestamp;
        if (diff < 0) {
            return TimeInterval.TI_UNKNOWN;
        } else if (diff <= 10) {
            return TimeInterval.TI_10_MILLIS;
        } else if (diff <= 20) {
            return TimeInterval.TI_20_MILLIS;
        } else if (diff <= 50) {
            return TimeInterval.TI_50_MILLIS;
        } else if (diff <= 100) {
            return TimeInterval.TI_100_MILLIS;
        } else if (diff <= 200) {
            return TimeInterval.TI_200_MILLIS;
        } else if (diff <= 500) {
            return TimeInterval.TI_500_MILLIS;
        } else if (diff <= 1000) {
            return TimeInterval.TI_1_SEC;
        } else if (diff <= 2000) {
            return TimeInterval.TI_2_SEC;
        } else if (diff <= 5000) {
            return TimeInterval.TI_5_SEC;
        } else if (diff <= 10000) {
            return TimeInterval.TI_10_SEC;
        } else if (diff <= 30000) {
            return TimeInterval.TI_30_SEC;
        } else if (diff <= 60000) {
            return TimeInterval.TI_1_MINUTE;
        } else if (diff <= 180000) {
            return TimeInterval.TI_3_MINUTES;
        } else if (diff <= 600000) {
            return TimeInterval.TI_10_MINUTES;
        } else if (diff <= 1800000) {
            return TimeInterval.TI_30_MINUTES;
        } else if (diff <= 3600000) {
            return TimeInterval.TI_1_HOUR;
        } else if (diff <= 7200000) {
            return TimeInterval.TI_2_HOURS;
        } else if (diff <= 14400000) {
            return TimeInterval.TI_4_HOURS;
        } else {
            return TimeInterval.TI_MANY_HOURS;
        }
    }

    /**
     * Convert the service state into service state proto
     *
     * @param serviceState Service state
     * @return Service state proto
     */
    private TelephonyServiceState toServiceStateProto(ServiceState serviceState) {
        TelephonyServiceState ssProto = new TelephonyServiceState();

        ssProto.voiceRoamingType = serviceState.getVoiceRoamingType();
        ssProto.dataRoamingType = serviceState.getDataRoamingType();

        ssProto.voiceOperator = new TelephonyServiceState.TelephonyOperator();

        if (serviceState.getVoiceOperatorAlphaLong() != null) {
            ssProto.voiceOperator.alphaLong = serviceState.getVoiceOperatorAlphaLong();
        }

        if (serviceState.getVoiceOperatorAlphaShort() != null) {
            ssProto.voiceOperator.alphaShort = serviceState.getVoiceOperatorAlphaShort();
        }

        if (serviceState.getVoiceOperatorNumeric() != null) {
            ssProto.voiceOperator.numeric = serviceState.getVoiceOperatorNumeric();
        }

        ssProto.dataOperator = new TelephonyServiceState.TelephonyOperator();

        if (serviceState.getDataOperatorAlphaLong() != null) {
            ssProto.dataOperator.alphaLong = serviceState.getDataOperatorAlphaLong();
        }

        if (serviceState.getDataOperatorAlphaShort() != null) {
            ssProto.dataOperator.alphaShort = serviceState.getDataOperatorAlphaShort();
        }

        if (serviceState.getDataOperatorNumeric() != null) {
            ssProto.dataOperator.numeric = serviceState.getDataOperatorNumeric();
        }

        ssProto.voiceRat = serviceState.getRilVoiceRadioTechnology();
        ssProto.dataRat = serviceState.getRilDataRadioTechnology();
        return ssProto;
    }

    /**
     * Annotate the call session with events
     *
     * @param timestamp Event timestamp
     * @param phoneId Phone id
     * @param eventBuilder Call session event builder
     */
    private synchronized void annotateInProgressCallSession(long timestamp, int phoneId,
                                                            CallSessionEventBuilder eventBuilder) {
        InProgressCallSession callSession = mInProgressCallSessions.get(phoneId);
        if (callSession != null) {
            callSession.addEvent(timestamp, eventBuilder);
        }
    }

    /**
     * Annotate the SMS session with events
     *
     * @param timestamp Event timestamp
     * @param phoneId Phone id
     * @param eventBuilder SMS session event builder
     */
    private synchronized void annotateInProgressSmsSession(long timestamp, int phoneId,
                                                           SmsSessionEventBuilder eventBuilder) {
        InProgressSmsSession smsSession = mInProgressSmsSessions.get(phoneId);
        if (smsSession != null) {
            smsSession.addEvent(timestamp, eventBuilder);
        }
    }

    /**
     * Create the call session if there isn't any existing one
     *
     * @param phoneId Phone id
     * @return The call session
     */
    private synchronized InProgressCallSession startNewCallSessionIfNeeded(int phoneId) {
        InProgressCallSession callSession = mInProgressCallSessions.get(phoneId);
        if (callSession == null) {
            if (VDBG) Rlog.v(TAG, "Starting a new call session on phone " + phoneId);
            callSession = new InProgressCallSession(phoneId);
            mInProgressCallSessions.append(phoneId, callSession);

            // Insert the latest service state, ims capabilities, and ims connection states as the
            // base.
            TelephonyServiceState serviceState = mLastServiceState.get(phoneId);
            if (serviceState != null) {
                callSession.addEvent(callSession.startElapsedTimeMs, new CallSessionEventBuilder(
                        TelephonyCallSession.Event.Type.RIL_SERVICE_STATE_CHANGED)
                        .setServiceState(serviceState));
            }

            ImsCapabilities imsCapabilities = mLastImsCapabilities.get(phoneId);
            if (imsCapabilities != null) {
                callSession.addEvent(callSession.startElapsedTimeMs, new CallSessionEventBuilder(
                        TelephonyCallSession.Event.Type.IMS_CAPABILITIES_CHANGED)
                        .setImsCapabilities(imsCapabilities));
            }

            ImsConnectionState imsConnectionState = mLastImsConnectionState.get(phoneId);
            if (imsConnectionState != null) {
                callSession.addEvent(callSession.startElapsedTimeMs, new CallSessionEventBuilder(
                        TelephonyCallSession.Event.Type.IMS_CONNECTION_STATE_CHANGED)
                        .setImsConnectionState(imsConnectionState));
            }
        }
        return callSession;
    }

    /**
     * Create the SMS session if there isn't any existing one
     *
     * @param phoneId Phone id
     * @return The SMS session
     */
    private synchronized InProgressSmsSession startNewSmsSessionIfNeeded(int phoneId) {
        InProgressSmsSession smsSession = mInProgressSmsSessions.get(phoneId);
        if (smsSession == null) {
            if (VDBG) Rlog.v(TAG, "Starting a new sms session on phone " + phoneId);
            smsSession = new InProgressSmsSession(phoneId);
            mInProgressSmsSessions.append(phoneId, smsSession);

            // Insert the latest service state, ims capabilities, and ims connection state as the
            // base.
            TelephonyServiceState serviceState = mLastServiceState.get(phoneId);
            if (serviceState != null) {
                smsSession.addEvent(smsSession.startElapsedTimeMs, new SmsSessionEventBuilder(
                        TelephonyCallSession.Event.Type.RIL_SERVICE_STATE_CHANGED)
                        .setServiceState(serviceState));
            }

            ImsCapabilities imsCapabilities = mLastImsCapabilities.get(phoneId);
            if (imsCapabilities != null) {
                smsSession.addEvent(smsSession.startElapsedTimeMs, new SmsSessionEventBuilder(
                        SmsSession.Event.Type.IMS_CAPABILITIES_CHANGED)
                        .setImsCapabilities(imsCapabilities));
            }

            ImsConnectionState imsConnectionState = mLastImsConnectionState.get(phoneId);
            if (imsConnectionState != null) {
                smsSession.addEvent(smsSession.startElapsedTimeMs, new SmsSessionEventBuilder(
                        SmsSession.Event.Type.IMS_CONNECTION_STATE_CHANGED)
                        .setImsConnectionState(imsConnectionState));
            }
        }
        return smsSession;
    }

    /**
     * Finish the call session and move it into the completed session
     *
     * @param inProgressCallSession The in progress call session
     */
    private synchronized void finishCallSession(InProgressCallSession inProgressCallSession) {
        TelephonyCallSession callSession = new TelephonyCallSession();
        callSession.events = new TelephonyCallSession.Event[inProgressCallSession.events.size()];
        inProgressCallSession.events.toArray(callSession.events);
        callSession.startTimeMinutes = inProgressCallSession.startSystemTimeMin;
        callSession.phoneId = inProgressCallSession.phoneId;
        callSession.eventsDropped = inProgressCallSession.isEventsDropped();
        if (mCompletedCallSessions.size() >= MAX_COMPLETED_CALL_SESSIONS) {
            mCompletedCallSessions.removeFirst();
        }
        mCompletedCallSessions.add(callSession);
        mInProgressCallSessions.remove(inProgressCallSession.phoneId);
        if (VDBG) Rlog.v(TAG, "Call session finished");
    }

    /**
     * Finish the SMS session and move it into the completed session
     *
     * @param inProgressSmsSession The in progress SMS session
     */
    private synchronized void finishSmsSessionIfNeeded(InProgressSmsSession inProgressSmsSession) {
        if (inProgressSmsSession.getNumExpectedResponses() == 0) {
            SmsSession smsSession = new SmsSession();
            smsSession.events = new SmsSession.Event[inProgressSmsSession.events.size()];
            inProgressSmsSession.events.toArray(smsSession.events);
            smsSession.startTimeMinutes = inProgressSmsSession.startSystemTimeMin;
            smsSession.phoneId = inProgressSmsSession.phoneId;
            smsSession.eventsDropped = inProgressSmsSession.isEventsDropped();
            if (mCompletedSmsSessions.size() >= MAX_COMPLETED_SMS_SESSIONS) {
                mCompletedSmsSessions.removeFirst();
            }
            mCompletedSmsSessions.add(smsSession);
            mInProgressSmsSessions.remove(inProgressSmsSession.phoneId);
            if (VDBG) Rlog.v(TAG, "SMS session finished");
        }
    }

    /**
     * Add telephony event into the queue
     *
     * @param event Telephony event
     */
    private synchronized void addTelephonyEvent(TelephonyEvent event) {
        if (mTelephonyEvents.size() >= MAX_TELEPHONY_EVENTS) {
            mTelephonyEvents.removeFirst();
            mTelephonyEventsDropped = true;
        }
        mTelephonyEvents.add(event);
    }

    /**
     * Write service changed event
     *
     * @param phoneId Phone id
     * @param serviceState Service state
     */
    public synchronized void writeServiceStateChanged(int phoneId, ServiceState serviceState) {

        TelephonyEvent event = new TelephonyEventBuilder(phoneId)
                .setServiceState(toServiceStateProto(serviceState)).build();

        // If service state doesn't change, we don't log the event.
        if (mLastServiceState.get(phoneId) != null &&
                Arrays.equals(TelephonyServiceState.toByteArray(mLastServiceState.get(phoneId)),
                        TelephonyServiceState.toByteArray(event.serviceState))) {
            return;
        }

        mLastServiceState.put(phoneId, event.serviceState);
        addTelephonyEvent(event);

        annotateInProgressCallSession(event.timestampMillis, phoneId,
                new CallSessionEventBuilder(
                        TelephonyCallSession.Event.Type.RIL_SERVICE_STATE_CHANGED)
                        .setServiceState(event.serviceState));
        annotateInProgressSmsSession(event.timestampMillis, phoneId,
                new SmsSessionEventBuilder(
                        SmsSession.Event.Type.RIL_SERVICE_STATE_CHANGED)
                        .setServiceState(event.serviceState));
    }

    /**
     * Write data stall event
     *
     * @param phoneId Phone id
     * @param recoveryAction Data stall recovery action
     */
    public void writeDataStallEvent(int phoneId, int recoveryAction) {
        addTelephonyEvent(new TelephonyEventBuilder(phoneId)
                .setDataStallRecoveryAction(recoveryAction).build());
    }

    /**
     * Write IMS feature settings changed event
     *
     * @param phoneId Phone id
     * @param feature IMS feature
     * @param network The IMS network type
     * @param value The settings. 0 indicates disabled, otherwise enabled.
     * @param status IMS operation status. See OperationStatusConstants for details.
     */
    public void writeImsSetFeatureValue(int phoneId, int feature, int network, int value,
                                        int status) {
        TelephonySettings s = new TelephonySettings();
        switch (feature) {
            case ImsConfig.FeatureConstants.FEATURE_TYPE_VOICE_OVER_LTE:
                s.isEnhanced4GLteModeEnabled = (value != 0);
                break;
            case ImsConfig.FeatureConstants.FEATURE_TYPE_VOICE_OVER_WIFI:
                s.isWifiCallingEnabled = (value != 0);
                break;
            case ImsConfig.FeatureConstants.FEATURE_TYPE_VIDEO_OVER_LTE:
                s.isVtOverLteEnabled = (value != 0);
                break;
            case ImsConfig.FeatureConstants.FEATURE_TYPE_VIDEO_OVER_WIFI:
                s.isVtOverWifiEnabled = (value != 0);
                break;
        }

        // If the settings don't change, we don't log the event.
        if (mLastSettings.get(phoneId) != null &&
                Arrays.equals(TelephonySettings.toByteArray(mLastSettings.get(phoneId)),
                        TelephonySettings.toByteArray(s))) {
            return;
        }

        mLastSettings.put(phoneId, s);

        TelephonyEvent event = new TelephonyEventBuilder(phoneId).setSettings(s).build();
        addTelephonyEvent(event);

        annotateInProgressCallSession(event.timestampMillis, phoneId,
                new CallSessionEventBuilder(TelephonyCallSession.Event.Type.SETTINGS_CHANGED)
                        .setSettings(s));
        annotateInProgressSmsSession(event.timestampMillis, phoneId,
                new SmsSessionEventBuilder(SmsSession.Event.Type.SETTINGS_CHANGED)
                        .setSettings(s));
    }

    /**
     * Write the preferred network settings changed event
     *
     * @param phoneId Phone id
     * @param networkType The preferred network
     */
    public void writeSetPreferredNetworkType(int phoneId, int networkType) {
        TelephonySettings s = new TelephonySettings();
        s.preferredNetworkMode = networkType + 1;

        // If the settings don't change, we don't log the event.
        if (mLastSettings.get(phoneId) != null &&
                Arrays.equals(TelephonySettings.toByteArray(mLastSettings.get(phoneId)),
                        TelephonySettings.toByteArray(s))) {
            return;
        }

        mLastSettings.put(phoneId, s);

        addTelephonyEvent(new TelephonyEventBuilder(phoneId).setSettings(s).build());
    }

    /**
     * Write the IMS connection state changed event
     *
     * @param phoneId Phone id
     * @param state IMS connection state
     * @param reasonInfo The reason info. Only used for disconnected state.
     */
    public synchronized void writeOnImsConnectionState(int phoneId, int state,
                                                       ImsReasonInfo reasonInfo) {
        ImsConnectionState imsState = new ImsConnectionState();
        imsState.state = state;

        if (reasonInfo != null) {
            TelephonyProto.ImsReasonInfo ri = new TelephonyProto.ImsReasonInfo();

            ri.reasonCode = reasonInfo.getCode();
            ri.extraCode = reasonInfo.getExtraCode();
            String extraMessage = reasonInfo.getExtraMessage();
            if (extraMessage != null) {
                ri.extraMessage = extraMessage;
            }

            imsState.reasonInfo = ri;
        }

        // If the connection state does not change, do not log it.
        if (mLastImsConnectionState.get(phoneId) != null &&
                Arrays.equals(ImsConnectionState.toByteArray(mLastImsConnectionState.get(phoneId)),
                        ImsConnectionState.toByteArray(imsState))) {
            return;
        }

        mLastImsConnectionState.put(phoneId, imsState);

        TelephonyEvent event = new TelephonyEventBuilder(phoneId)
                .setImsConnectionState(imsState).build();
        addTelephonyEvent(event);

        annotateInProgressCallSession(event.timestampMillis, phoneId,
                new CallSessionEventBuilder(
                        TelephonyCallSession.Event.Type.IMS_CONNECTION_STATE_CHANGED)
                        .setImsConnectionState(event.imsConnectionState));
        annotateInProgressSmsSession(event.timestampMillis, phoneId,
                new SmsSessionEventBuilder(
                        SmsSession.Event.Type.IMS_CONNECTION_STATE_CHANGED)
                        .setImsConnectionState(event.imsConnectionState));
    }

    /**
     * Write the IMS capabilities changed event
     *
     * @param phoneId Phone id
     * @param capabilities IMS capabilities array
     */
    public synchronized void writeOnImsCapabilities(int phoneId, boolean[] capabilities) {
        ImsCapabilities cap = new ImsCapabilities();

        cap.voiceOverLte = capabilities[0];
        cap.videoOverLte = capabilities[1];
        cap.voiceOverWifi = capabilities[2];
        cap.videoOverWifi = capabilities[3];
        cap.utOverLte = capabilities[4];
        cap.utOverWifi = capabilities[5];

        TelephonyEvent event = new TelephonyEventBuilder(phoneId).setImsCapabilities(cap).build();

        // If the capabilities don't change, we don't log the event.
        if (mLastImsCapabilities.get(phoneId) != null &&
                Arrays.equals(ImsCapabilities.toByteArray(mLastImsCapabilities.get(phoneId)),
                ImsCapabilities.toByteArray(cap))) {
            return;
        }

        mLastImsCapabilities.put(phoneId, cap);
        addTelephonyEvent(event);

        annotateInProgressCallSession(event.timestampMillis, phoneId,
                new CallSessionEventBuilder(
                        TelephonyCallSession.Event.Type.IMS_CAPABILITIES_CHANGED)
                        .setImsCapabilities(event.imsCapabilities));
        annotateInProgressSmsSession(event.timestampMillis, phoneId,
                new SmsSessionEventBuilder(
                        SmsSession.Event.Type.IMS_CAPABILITIES_CHANGED)
                        .setImsCapabilities(event.imsCapabilities));
    }

    /**
     * Convert PDP type into the enumeration
     *
     * @param type PDP type
     * @return The proto defined enumeration
     */
    private int toPdpType(String type) {
        switch (type) {
            case "IP":
                return PDP_TYPE_IP;
            case "IPV6":
                return PDP_TYPE_IPV6;
            case "IPV4V6":
                return PDP_TYPE_IPV4V6;
            case "PPP":
                return PDP_TYPE_PPP;
        }
        Rlog.e(TAG, "Unknown type: " + type);
        return PDP_UNKNOWN;
    }

    /**
     * Write setup data call event
     *
     * @param phoneId Phone id
     * @param rilSerial RIL request serial number
     * @param radioTechnology The data call RAT
     * @param profile Data profile
     * @param apn APN in string
     * @param authType Authentication type
     * @param protocol Data connection protocol
     */
    public void writeRilSetupDataCall(int phoneId, int rilSerial, int radioTechnology, int profile,
                                      String apn, int authType, String protocol) {

        RilSetupDataCall setupDataCall = new RilSetupDataCall();
        setupDataCall.rat = radioTechnology;
        setupDataCall.dataProfile = profile + 1;  // off by 1 between proto and RIL constants.
        if (apn != null) {
            setupDataCall.apn = apn;
        }
        if (protocol != null) {
            setupDataCall.type = toPdpType(protocol);
        }

        addTelephonyEvent(new TelephonyEventBuilder(phoneId).setSetupDataCall(
                setupDataCall).build());
    }

    /**
     * Write data call deactivate event
     *
     * @param phoneId Phone id
     * @param rilSerial RIL request serial number
     * @param cid call id
     * @param reason Deactivate reason
     */
    public void writeRilDeactivateDataCall(int phoneId, int rilSerial, int cid, int reason) {

        RilDeactivateDataCall deactivateDataCall = new RilDeactivateDataCall();
        deactivateDataCall.cid = cid;
        deactivateDataCall.reason = reason + 1;

        addTelephonyEvent(new TelephonyEventBuilder(phoneId).setDeactivateDataCall(
                deactivateDataCall).build());
    }

    /**
     * Write get data call list event
     *
     * @param phoneId Phone id
     * @param dcsList Data call list
     */
    public void writeRilDataCallList(int phoneId, ArrayList<DataCallResponse> dcsList) {

        RilDataCall[] dataCalls = new RilDataCall[dcsList.size()];

        for (int i = 0; i < dcsList.size(); i++) {
            dataCalls[i] = new RilDataCall();
<<<<<<< HEAD
            dataCalls[i].cid = dcsList.get(i).cid;
            if (dcsList.get(i).ifname != null) {
                dataCalls[i].iframe = dcsList.get(i).ifname;
            }
            if (dcsList.get(i).type != null) {
                dataCalls[i].type = toPdpType(dcsList.get(i).type);
=======
            dataCalls[i].setCid(dcsList.get(i).cid);
            if (!TextUtils.isEmpty(dcsList.get(i).ifname)) {
                dataCalls[i].setIframe(dcsList.get(i).ifname);
            }
            if (!TextUtils.isEmpty(dcsList.get(i).type)) {
                dataCalls[i].setType(toPdpType(dcsList.get(i).type));
>>>>>>> 7c121bee
            }
        }

        addTelephonyEvent(new TelephonyEventBuilder(phoneId).setDataCalls(dataCalls).build());
    }

    /**
     * Write CS call list event
     *
     * @param phoneId    Phone id
     * @param connections Array of GsmCdmaConnection objects
     */
    public void writeRilCallList(int phoneId, ArrayList<GsmCdmaConnection> connections) {
        if (VDBG) {
            Rlog.v(TAG, "Logging CallList Changed Connections Size = " + connections.size());
        }
        InProgressCallSession callSession = startNewCallSessionIfNeeded(phoneId);
        if (callSession == null) {
            Rlog.e(TAG, "writeRilCallList: Call session is missing");
        } else {
            RilCall[] calls = convertConnectionsToRilCalls(connections);
            callSession.addEvent(
                    new CallSessionEventBuilder(
                            TelephonyCallSession.Event.Type.RIL_CALL_LIST_CHANGED)
                            .setRilCalls(calls)
            );
            if (VDBG) Rlog.v(TAG, "Logged Call list changed");
            if (callSession.isPhoneIdle() && disconnectReasonsKnown(calls)) {
                finishCallSession(callSession);
            }
        }
    }

    private boolean disconnectReasonsKnown(RilCall[] calls) {
        for (RilCall call : calls) {
            if (call.callEndReason == 0) return false;
        }
        return true;
    }

    private RilCall[] convertConnectionsToRilCalls(ArrayList<GsmCdmaConnection> mConnections) {
        RilCall[] calls = new RilCall[mConnections.size()];
        for (int i = 0; i < mConnections.size(); i++) {
            calls[i] = new RilCall();
            calls[i].index = i;
            convertConnectionToRilCall(mConnections.get(i), calls[i]);
        }
        return calls;
    }

    private void convertConnectionToRilCall(GsmCdmaConnection conn, RilCall call) {
        if (conn.isIncoming()) {
            call.type = Type.MT;
        } else {
            call.type = Type.MO;
        }
        switch (conn.getState()) {
            case IDLE:
                call.state = CallState.CALL_IDLE;
                break;
            case ACTIVE:
                call.state = CallState.CALL_ACTIVE;
                break;
            case HOLDING:
                call.state = CallState.CALL_HOLDING;
                break;
            case DIALING:
                call.state = CallState.CALL_DIALING;
                break;
            case ALERTING:
                call.state = CallState.CALL_ALERTING;
                break;
            case INCOMING:
                call.state = CallState.CALL_INCOMING;
                break;
            case WAITING:
                call.state = CallState.CALL_WAITING;
                break;
            case DISCONNECTED:
                call.state = CallState.CALL_DISCONNECTED;
                break;
            case DISCONNECTING:
                call.state = CallState.CALL_DISCONNECTING;
                break;
            default:
                call.state = CallState.CALL_UNKNOWN;
                break;
        }
        call.callEndReason = conn.getDisconnectCause();
        call.isMultiparty = conn.isMultiparty();
    }

    /**
     * Write dial event
     *
     * @param phoneId Phone id
     * @param conn Connection object created to track this call
     * @param clirMode CLIR (Calling Line Identification Restriction) mode
     * @param uusInfo User-to-User signaling Info
     */
    public void writeRilDial(int phoneId, GsmCdmaConnection conn, int clirMode, UUSInfo uusInfo) {

        InProgressCallSession callSession = startNewCallSessionIfNeeded(phoneId);
        if (VDBG) Rlog.v(TAG, "Logging Dial Connection = " + conn);
        if (callSession == null) {
            Rlog.e(TAG, "writeRilDial: Call session is missing");
        } else {
            RilCall[] calls = new RilCall[1];
            calls[0] = new RilCall();
            calls[0].index = -1;
            convertConnectionToRilCall(conn, calls[0]);
            callSession.addEvent(callSession.startElapsedTimeMs,
                    new CallSessionEventBuilder(TelephonyCallSession.Event.Type.RIL_REQUEST)
                            .setRilRequest(TelephonyCallSession.Event.RilRequest.RIL_REQUEST_DIAL)
                            .setRilCalls(calls));
            if (VDBG) Rlog.v(TAG, "Logged Dial event");
        }
    }

    /**
     * Write incoming call event
     *
     * @param phoneId Phone id
     * @param response Unused today
     */
    public void writeRilCallRing(int phoneId, char[] response) {
        InProgressCallSession callSession = startNewCallSessionIfNeeded(phoneId);

        callSession.addEvent(callSession.startElapsedTimeMs,
                new CallSessionEventBuilder(TelephonyCallSession.Event.Type.RIL_CALL_RING));
    }

    /**
     * Write call hangup event
     *
     * @param phoneId Phone id
     * @param conn Connection object associated with the call that is being hung-up
     * @param callId Call id
     */
    public void writeRilHangup(int phoneId, GsmCdmaConnection conn, int callId) {
        InProgressCallSession callSession = mInProgressCallSessions.get(phoneId);
        if (callSession == null) {
            Rlog.e(TAG, "writeRilHangup: Call session is missing");
        } else {
            RilCall[] calls = new RilCall[1];
            calls[0] = new RilCall();
            calls[0].index = callId;
            convertConnectionToRilCall(conn, calls[0]);
            callSession.addEvent(
                    new CallSessionEventBuilder(TelephonyCallSession.Event.Type.RIL_REQUEST)
                            .setRilRequest(TelephonyCallSession.Event.RilRequest.RIL_REQUEST_HANGUP)
                            .setRilCalls(calls));
            if (VDBG) Rlog.v(TAG, "Logged Hangup event");
        }
    }

    /**
     * Write call answer event
     *
     * @param phoneId Phone id
     * @param rilSerial RIL request serial number
     */
    public void writeRilAnswer(int phoneId, int rilSerial) {
        InProgressCallSession callSession = mInProgressCallSessions.get(phoneId);
        if (callSession == null) {
            Rlog.e(TAG, "writeRilAnswer: Call session is missing");
        } else {
            callSession.addEvent(
                    new CallSessionEventBuilder(TelephonyCallSession.Event.Type.RIL_REQUEST)
                            .setRilRequest(TelephonyCallSession.Event.RilRequest.RIL_REQUEST_ANSWER)
                            .setRilRequestId(rilSerial));
        }
    }

    /**
     * Write IMS call SRVCC event
     *
     * @param phoneId Phone id
     * @param rilSrvccState SRVCC state
     */
    public void writeRilSrvcc(int phoneId, int rilSrvccState) {
        InProgressCallSession callSession =  mInProgressCallSessions.get(phoneId);
        if (callSession == null) {
            Rlog.e(TAG, "writeRilSrvcc: Call session is missing");
        } else {
            callSession.addEvent(
                    new CallSessionEventBuilder(TelephonyCallSession.Event.Type.RIL_CALL_SRVCC)
                            .setSrvccState(rilSrvccState + 1));
        }
    }

    /**
     * Convert RIL request into proto defined RIL request
     *
     * @param r RIL request
     * @return RIL request defined in call session proto
     */
    private int toCallSessionRilRequest(int r) {
        switch (r) {
            case RILConstants.RIL_REQUEST_DIAL:
                return TelephonyCallSession.Event.RilRequest.RIL_REQUEST_DIAL;

            case RILConstants.RIL_REQUEST_ANSWER:
                return TelephonyCallSession.Event.RilRequest.RIL_REQUEST_ANSWER;

            case RILConstants.RIL_REQUEST_HANGUP:
            case RILConstants.RIL_REQUEST_HANGUP_WAITING_OR_BACKGROUND:
            case RILConstants.RIL_REQUEST_HANGUP_FOREGROUND_RESUME_BACKGROUND:
                return TelephonyCallSession.Event.RilRequest.RIL_REQUEST_HANGUP;

            case RILConstants.RIL_REQUEST_SET_CALL_WAITING:
                return TelephonyCallSession.Event.RilRequest.RIL_REQUEST_SET_CALL_WAITING;

            case RILConstants.RIL_REQUEST_SWITCH_WAITING_OR_HOLDING_AND_ACTIVE:
                return TelephonyCallSession.Event.RilRequest.RIL_REQUEST_SWITCH_HOLDING_AND_ACTIVE;

            case RILConstants.RIL_REQUEST_CDMA_FLASH:
                return TelephonyCallSession.Event.RilRequest.RIL_REQUEST_CDMA_FLASH;

            case RILConstants.RIL_REQUEST_CONFERENCE:
                return TelephonyCallSession.Event.RilRequest.RIL_REQUEST_CONFERENCE;
        }
        Rlog.e(TAG, "Unknown RIL request: " + r);
        return TelephonyCallSession.Event.RilRequest.RIL_REQUEST_UNKNOWN;
    }

    /**
     * Write setup data call response event
     *
     * @param phoneId Phone id
     * @param rilSerial RIL request serial number
     * @param rilError RIL error
     * @param rilRequest RIL request
     * @param response Data call response
     */
    private void writeOnSetupDataCallResponse(int phoneId, int rilSerial, int rilError,
                                              int rilRequest, DataCallResponse response) {

        RilSetupDataCallResponse setupDataCallResponse = new RilSetupDataCallResponse();
        RilDataCall dataCall = new RilDataCall();

        if (response != null) {
            setupDataCallResponse.status =
                    (response.status == 0 ? RilDataCallFailCause.PDP_FAIL_NONE : response.status);
            setupDataCallResponse.suggestedRetryTimeMillis = response.suggestedRetryTime;

<<<<<<< HEAD
            dataCall.cid = response.cid;
            if (response.type != null) {
                dataCall.type = toPdpType(response.type);
            }

            if (response.ifname != null) {
                dataCall.iframe = response.ifname;
=======
            dataCall.setCid(response.cid);
            if (!TextUtils.isEmpty(response.type)) {
                dataCall.setType(toPdpType(response.type));
            }

            if (!TextUtils.isEmpty(response.ifname)) {
                dataCall.setIframe(response.ifname);
>>>>>>> 7c121bee
            }
        }
        setupDataCallResponse.call = dataCall;

        addTelephonyEvent(new TelephonyEventBuilder(phoneId)
                .setSetupDataCallResponse(setupDataCallResponse).build());
    }

    /**
     * Write call related solicited response event
     *
     * @param phoneId Phone id
     * @param rilSerial RIL request serial number
     * @param rilError RIL error
     * @param rilRequest RIL request
     */
    private void writeOnCallSolicitedResponse(int phoneId, int rilSerial, int rilError,
                                              int rilRequest) {
        InProgressCallSession callSession = mInProgressCallSessions.get(phoneId);
        if (callSession == null) {
            Rlog.e(TAG, "writeOnCallSolicitedResponse: Call session is missing");
        } else {
            callSession.addEvent(new CallSessionEventBuilder(
                    TelephonyCallSession.Event.Type.RIL_RESPONSE)
                    .setRilRequest(toCallSessionRilRequest(rilRequest))
                    .setRilRequestId(rilSerial)
                    .setRilError(rilError + 1));
        }
    }

    /**
     * Write SMS related solicited response event
     *
     * @param phoneId Phone id
     * @param rilSerial RIL request serial number
     * @param rilError RIL error
     * @param response SMS response
     */
    private synchronized void writeOnSmsSolicitedResponse(int phoneId, int rilSerial, int rilError,
                                                          SmsResponse response) {

        InProgressSmsSession smsSession = mInProgressSmsSessions.get(phoneId);
        if (smsSession == null) {
            Rlog.e(TAG, "SMS session is missing");
        } else {

            int errorCode = 0;
            if (response != null) {
                errorCode = response.mErrorCode;
            }

            smsSession.addEvent(new SmsSessionEventBuilder(
                    SmsSession.Event.Type.SMS_SEND_RESULT)
                    .setErrorCode(errorCode)
                    .setRilErrno(rilError + 1)
                    .setRilRequestId(rilSerial)
            );

            smsSession.decreaseExpectedResponse();
            finishSmsSessionIfNeeded(smsSession);
        }
    }

    /**
     * Write deactivate data call response event
     *
     * @param phoneId Phone id
     * @param rilError RIL error
     */
    private void writeOnDeactivateDataCallResponse(int phoneId, int rilError) {
        addTelephonyEvent(new TelephonyEventBuilder(phoneId)
                .setDeactivateDataCallResponse(rilError + 1).build());
    }

    /**
     * Write RIL solicited response event
     *
     * @param phoneId Phone id
     * @param rilSerial RIL request serial number
     * @param rilError RIL error
     * @param rilRequest RIL request
     * @param ret The returned RIL response
     */
    public void writeOnRilSolicitedResponse(int phoneId, int rilSerial, int rilError,
                                            int rilRequest, Object ret) {
        switch (rilRequest) {
            case RIL_REQUEST_SETUP_DATA_CALL:
                DataCallResponse dataCall = (DataCallResponse) ret;
                writeOnSetupDataCallResponse(phoneId, rilSerial, rilError, rilRequest, dataCall);
                break;
            case RIL_REQUEST_DEACTIVATE_DATA_CALL:
                writeOnDeactivateDataCallResponse(phoneId, rilError);
                break;
            case RIL_REQUEST_HANGUP:
            case RIL_REQUEST_HANGUP_WAITING_OR_BACKGROUND:
            case RIL_REQUEST_HANGUP_FOREGROUND_RESUME_BACKGROUND:
            case RIL_REQUEST_DIAL:
            case RIL_REQUEST_ANSWER:
                writeOnCallSolicitedResponse(phoneId, rilSerial, rilError, rilRequest);
                break;
            case RIL_REQUEST_SEND_SMS:
            case RIL_REQUEST_SEND_SMS_EXPECT_MORE:
            case RIL_REQUEST_CDMA_SEND_SMS:
            case RIL_REQUEST_IMS_SEND_SMS:
                SmsResponse smsResponse = (SmsResponse) ret;
                writeOnSmsSolicitedResponse(phoneId, rilSerial, rilError, smsResponse);
                break;
        }
    }

    /**
     * Write phone state changed event
     *
     * @param phoneId Phone id
     * @param phoneState Phone state. See PhoneConstants.State for the details.
     */
    public void writePhoneState(int phoneId, PhoneConstants.State phoneState) {
        int state;
        switch (phoneState) {
            case IDLE:
                state = TelephonyCallSession.Event.PhoneState.STATE_IDLE;
                break;
            case RINGING:
                state = TelephonyCallSession.Event.PhoneState.STATE_RINGING;
                break;
            case OFFHOOK:
                state = TelephonyCallSession.Event.PhoneState.STATE_OFFHOOK;
                break;
            default:
                state = TelephonyCallSession.Event.PhoneState.STATE_UNKNOWN;
                break;
        }

        InProgressCallSession callSession = mInProgressCallSessions.get(phoneId);
        if (callSession == null) {
            Rlog.e(TAG, "writePhoneState: Call session is missing");
        } else {
            // For CS Calls Finish the Call Session after Receiving the Last Call Fail Cause
            // For IMS calls we receive the Disconnect Cause along with Call End event.
            // So we can finish the call session here.
            callSession.setLastKnownPhoneState(state);
            if ((state == TelephonyCallSession.Event.PhoneState.STATE_IDLE)
                    && (!callSession.containsCsCalls())) {
                finishCallSession(callSession);
            }
            callSession.addEvent(new CallSessionEventBuilder(
                    TelephonyCallSession.Event.Type.PHONE_STATE_CHANGED)
                    .setPhoneState(state));
        }
    }

    /**
     * Extracts the call ID from an ImsSession.
     *
     * @param session The session.
     * @return The call ID for the session, or -1 if none was found.
     */
    private int getCallId(ImsCallSession session) {
        if (session == null) {
            return -1;
        }

        try {
            return Integer.parseInt(session.getCallId());
        } catch (NumberFormatException nfe) {
            return -1;
        }
    }

    /**
     * Write IMS call state changed event
     *
     * @param phoneId Phone id
     * @param session IMS call session
     * @param callState IMS call state
     */
    public void writeImsCallState(int phoneId, ImsCallSession session,
                                  ImsPhoneCall.State callState) {
        int state;
        switch (callState) {
            case IDLE:
                state = TelephonyCallSession.Event.CallState.CALL_IDLE; break;
            case ACTIVE:
                state = TelephonyCallSession.Event.CallState.CALL_ACTIVE; break;
            case HOLDING:
                state = TelephonyCallSession.Event.CallState.CALL_HOLDING; break;
            case DIALING:
                state = TelephonyCallSession.Event.CallState.CALL_DIALING; break;
            case ALERTING:
                state = TelephonyCallSession.Event.CallState.CALL_ALERTING; break;
            case INCOMING:
                state = TelephonyCallSession.Event.CallState.CALL_INCOMING; break;
            case WAITING:
                state = TelephonyCallSession.Event.CallState.CALL_WAITING; break;
            case DISCONNECTED:
                state = TelephonyCallSession.Event.CallState.CALL_DISCONNECTED; break;
            case DISCONNECTING:
                state = TelephonyCallSession.Event.CallState.CALL_DISCONNECTING; break;
            default:
                state = TelephonyCallSession.Event.CallState.CALL_UNKNOWN; break;
        }

        InProgressCallSession callSession = mInProgressCallSessions.get(phoneId);
        if (callSession == null) {
            Rlog.e(TAG, "Call session is missing");
        } else {
            callSession.addEvent(new CallSessionEventBuilder(
                    TelephonyCallSession.Event.Type.IMS_CALL_STATE_CHANGED)
                    .setCallIndex(getCallId(session))
                    .setCallState(state));
        }
    }

    /**
     * Write IMS call start event
     *
     * @param phoneId Phone id
     * @param session IMS call session
     */
    public void writeOnImsCallStart(int phoneId, ImsCallSession session) {
        InProgressCallSession callSession = startNewCallSessionIfNeeded(phoneId);

        callSession.addEvent(
                new CallSessionEventBuilder(TelephonyCallSession.Event.Type.IMS_COMMAND)
                        .setCallIndex(getCallId(session))
                        .setImsCommand(TelephonyCallSession.Event.ImsCommand.IMS_CMD_START));
    }

    /**
     * Write IMS incoming call event
     *
     * @param phoneId Phone id
     * @param session IMS call session
     */
    public void writeOnImsCallReceive(int phoneId, ImsCallSession session) {
        InProgressCallSession callSession = startNewCallSessionIfNeeded(phoneId);

        callSession.addEvent(
                new CallSessionEventBuilder(TelephonyCallSession.Event.Type.IMS_CALL_RECEIVE)
                        .setCallIndex(getCallId(session)));
    }

    /**
     * Write IMS command event
     *
     * @param phoneId Phone id
     * @param session IMS call session
     * @param command IMS command
     */
    public void writeOnImsCommand(int phoneId, ImsCallSession session, int command) {

        InProgressCallSession callSession =  mInProgressCallSessions.get(phoneId);
        if (callSession == null) {
            Rlog.e(TAG, "Call session is missing");
        } else {
            callSession.addEvent(
                    new CallSessionEventBuilder(TelephonyCallSession.Event.Type.IMS_COMMAND)
                            .setCallIndex(getCallId(session))
                            .setImsCommand(command));
        }
    }

    /**
     * Convert IMS reason info into proto
     *
     * @param reasonInfo IMS reason info
     * @return Converted proto
     */
    private TelephonyProto.ImsReasonInfo toImsReasonInfoProto(ImsReasonInfo reasonInfo) {
        TelephonyProto.ImsReasonInfo ri = new TelephonyProto.ImsReasonInfo();
        if (reasonInfo != null) {
            ri.reasonCode = reasonInfo.getCode();
            ri.extraCode = reasonInfo.getExtraCode();
            String extraMessage = reasonInfo.getExtraMessage();
            if (extraMessage != null) {
                ri.extraMessage = extraMessage;
            }
        }
        return ri;
    }

    /**
     * Write IMS call end event
     *
     * @param phoneId Phone id
     * @param session IMS call session
     * @param reasonInfo Call end reason
     */
    public void writeOnImsCallTerminated(int phoneId, ImsCallSession session,
                                         ImsReasonInfo reasonInfo) {
        InProgressCallSession callSession = mInProgressCallSessions.get(phoneId);
        if (callSession == null) {
            Rlog.e(TAG, "Call session is missing");
        } else {
            callSession.addEvent(
                    new CallSessionEventBuilder(TelephonyCallSession.Event.Type.IMS_CALL_TERMINATED)
                            .setCallIndex(getCallId(session))
                            .setImsReasonInfo(toImsReasonInfoProto(reasonInfo)));
        }
    }

    /**
     * Write IMS call hangover event
     *
     * @param phoneId Phone id
     * @param eventType hangover type
     * @param session IMS call session
     * @param srcAccessTech Hangover starting RAT
     * @param targetAccessTech Hangover destination RAT
     * @param reasonInfo Hangover reason
     */
    public void writeOnImsCallHandoverEvent(int phoneId, int eventType, ImsCallSession session,
                                            int srcAccessTech, int targetAccessTech,
                                            ImsReasonInfo reasonInfo) {
        InProgressCallSession callSession = mInProgressCallSessions.get(phoneId);
        if (callSession == null) {
            Rlog.e(TAG, "Call session is missing");
        } else {
            callSession.addEvent(
                    new CallSessionEventBuilder(eventType)
                            .setCallIndex(getCallId(session))
                            .setSrcAccessTech(srcAccessTech)
                            .setTargetAccessTech(targetAccessTech)
                            .setImsReasonInfo(toImsReasonInfoProto(reasonInfo)));
        }
    }

    /**
     * Write Send SMS event
     *
     * @param phoneId Phone id
     * @param rilSerial RIL request serial number
     * @param tech SMS RAT
     * @param format SMS format. Either 3GPP or 3GPP2.
     */
    public void writeRilSendSms(int phoneId, int rilSerial, int tech, int format) {
        InProgressSmsSession smsSession = startNewSmsSessionIfNeeded(phoneId);

        smsSession.addEvent(new SmsSessionEventBuilder(SmsSession.Event.Type.SMS_SEND)
                .setTech(tech)
                .setRilRequestId(rilSerial)
                .setFormat(format)
        );

        smsSession.increaseExpectedResponse();
    }

    /**
     * Write incoming SMS event
     *
     * @param phoneId Phone id
     * @param tech SMS RAT
     * @param format SMS format. Either 3GPP or 3GPP2.
     */
    public void writeRilNewSms(int phoneId, int tech, int format) {
        InProgressSmsSession smsSession = startNewSmsSessionIfNeeded(phoneId);

        smsSession.addEvent(new SmsSessionEventBuilder(SmsSession.Event.Type.SMS_RECEIVED)
                .setTech(tech)
                .setFormat(format)
        );

        finishSmsSessionIfNeeded(smsSession);
    }

    /**
     * Write NITZ event
     *
     * @param phoneId Phone id
     * @param timestamp NITZ time in milliseconds
     */
    public void writeNITZEvent(int phoneId, long timestamp) {
        TelephonyEvent event = new TelephonyEventBuilder(phoneId).setNITZ(timestamp).build();
        addTelephonyEvent(event);

        annotateInProgressCallSession(event.timestampMillis, phoneId,
                new CallSessionEventBuilder(
                        TelephonyCallSession.Event.Type.NITZ_TIME)
                        .setNITZ(timestamp));
    }

    /**
     * Write Modem Restart event
     *
     * @param phoneId Phone id
     * @param reason Reason for the modem reset.
     */
    public void writeModemRestartEvent(int phoneId, String reason) {
        final ModemRestart modemRestart = new ModemRestart();
        String basebandVersion = Build.getRadioVersion();
        if (basebandVersion != null) modemRestart.basebandVersion = basebandVersion;
        if (reason != null) modemRestart.reason = reason;
        TelephonyEvent event = new TelephonyEventBuilder(phoneId).setModemRestart(
                modemRestart).build();
        addTelephonyEvent(event);
    }

    //TODO: Expand the proto in the future
    public void writeOnImsCallProgressing(int phoneId, ImsCallSession session) {}
    public void writeOnImsCallStarted(int phoneId, ImsCallSession session) {}
    public void writeOnImsCallStartFailed(int phoneId, ImsCallSession session,
                                          ImsReasonInfo reasonInfo) {}
    public void writeOnImsCallHeld(int phoneId, ImsCallSession session) {}
    public void writeOnImsCallHoldReceived(int phoneId, ImsCallSession session) {}
    public void writeOnImsCallHoldFailed(int phoneId, ImsCallSession session,
                                         ImsReasonInfo reasonInfo) {}
    public void writeOnImsCallResumed(int phoneId, ImsCallSession session) {}
    public void writeOnImsCallResumeReceived(int phoneId, ImsCallSession session) {}
    public void writeOnImsCallResumeFailed(int phoneId, ImsCallSession session,
                                           ImsReasonInfo reasonInfo) {}
    public void writeOnRilTimeoutResponse(int phoneId, int rilSerial, int rilRequest) {}
}<|MERGE_RESOLUTION|>--- conflicted
+++ resolved
@@ -1059,21 +1059,12 @@
 
         for (int i = 0; i < dcsList.size(); i++) {
             dataCalls[i] = new RilDataCall();
-<<<<<<< HEAD
             dataCalls[i].cid = dcsList.get(i).cid;
-            if (dcsList.get(i).ifname != null) {
+            if (!TextUtils.isEmpty(dcsList.get(i).ifname)) {
                 dataCalls[i].iframe = dcsList.get(i).ifname;
             }
-            if (dcsList.get(i).type != null) {
+            if (!TextUtils.isEmpty(dcsList.get(i).type)) {
                 dataCalls[i].type = toPdpType(dcsList.get(i).type);
-=======
-            dataCalls[i].setCid(dcsList.get(i).cid);
-            if (!TextUtils.isEmpty(dcsList.get(i).ifname)) {
-                dataCalls[i].setIframe(dcsList.get(i).ifname);
-            }
-            if (!TextUtils.isEmpty(dcsList.get(i).type)) {
-                dataCalls[i].setType(toPdpType(dcsList.get(i).type));
->>>>>>> 7c121bee
             }
         }
 
@@ -1320,23 +1311,13 @@
                     (response.status == 0 ? RilDataCallFailCause.PDP_FAIL_NONE : response.status);
             setupDataCallResponse.suggestedRetryTimeMillis = response.suggestedRetryTime;
 
-<<<<<<< HEAD
             dataCall.cid = response.cid;
-            if (response.type != null) {
+            if (!TextUtils.isEmpty(response.type)) {
                 dataCall.type = toPdpType(response.type);
             }
 
-            if (response.ifname != null) {
+            if (!TextUtils.isEmpty(response.ifname)) {
                 dataCall.iframe = response.ifname;
-=======
-            dataCall.setCid(response.cid);
-            if (!TextUtils.isEmpty(response.type)) {
-                dataCall.setType(toPdpType(response.type));
-            }
-
-            if (!TextUtils.isEmpty(response.ifname)) {
-                dataCall.setIframe(response.ifname);
->>>>>>> 7c121bee
             }
         }
         setupDataCallResponse.call = dataCall;
