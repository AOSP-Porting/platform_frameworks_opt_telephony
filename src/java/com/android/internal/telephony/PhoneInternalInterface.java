--- conflicted
+++ resolved
@@ -178,7 +178,6 @@
     static final int BM_US_2500M    = RILConstants.BAND_MODE_USA_2500M;
     static final int BM_NUM_BAND_MODES = 19; //Total number of band modes
 
-<<<<<<< HEAD
     // Used for preferred network type
     // Note NT_* substitute RILConstants.NETWORK_MODE_* above the Phone
     int NT_MODE_WCDMA_PREF   = RILConstants.NETWORK_MODE_WCDMA_PREF;
@@ -209,9 +208,7 @@
     int NT_MODE_TDSCDMA_CDMA_EVDO_GSM_WCDMA = RILConstants.NETWORK_MODE_TDSCDMA_CDMA_EVDO_GSM_WCDMA;
     int NT_MODE_LTE_TDSCDMA_CDMA_EVDO_GSM_WCDMA = RILConstants.NETWORK_MODE_LTE_TDSCDMA_CDMA_EVDO_GSM_WCDMA;
 
-=======
     @UnsupportedAppUsage
->>>>>>> 4a27d8b5
     int PREFERRED_NT_MODE                = RILConstants.PREFERRED_NETWORK_MODE;
 
     // Used for CDMA roaming mode
