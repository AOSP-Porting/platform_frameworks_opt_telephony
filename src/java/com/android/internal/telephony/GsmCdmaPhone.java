--- conflicted
+++ resolved
@@ -641,7 +641,6 @@
         if (DBG) logd("sendEmergencyCallbackModeChange");
     }
 
-<<<<<<< HEAD
     @Override
     public void sendEmergencyCallStateChange(boolean callActive) {
         if (mBroadcastEmergencyCallStateChanges) {
@@ -658,10 +657,7 @@
         mBroadcastEmergencyCallStateChanges = broadcast;
     }
 
-    void notifySuppServiceFailed(SuppService code) {
-=======
     public void notifySuppServiceFailed(SuppService code) {
->>>>>>> e36f59c8
         mSuppServiceFailedRegistrants.notifyResult(code);
     }
 
