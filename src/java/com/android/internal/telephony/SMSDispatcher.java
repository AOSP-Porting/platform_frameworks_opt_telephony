--- conflicted
+++ resolved
@@ -1,6 +1,5 @@
 /*
  * Copyright (C) 2006 The Android Open Source Project
- * Copyright (c) 2012-2013, The Linux Foundation. All rights reserved.
  *
  * Licensed under the Apache License, Version 2.0 (the "License");
  * you may not use this file except in compliance with the License.
@@ -59,10 +58,7 @@
 
 import com.android.internal.R;
 import com.android.internal.telephony.GsmAlphabet.TextEncodingDetails;
-<<<<<<< HEAD
-=======
 import com.android.internal.telephony.ImsSMSDispatcher;
->>>>>>> eb7d1444
 
 import java.util.ArrayList;
 import java.util.HashMap;
@@ -132,10 +128,6 @@
     protected final Context mContext;
     protected final ContentResolver mResolver;
     protected final CommandsInterface mCi;
-<<<<<<< HEAD
-    protected SmsStorageMonitor mStorageMonitor;
-=======
->>>>>>> eb7d1444
     protected final TelephonyManager mTelephonyManager;
 
     /** Maximum number of times to retry sending a failed SMS. */
@@ -157,11 +149,8 @@
 
     /** Outgoing message counter. Shared by all dispatchers. */
     private SmsUsageMonitor mUsageMonitor;
-<<<<<<< HEAD
-=======
 
     private ImsSMSDispatcher mImsSMSDispatcher;
->>>>>>> eb7d1444
 
     /** Number of outgoing SmsTrackers waiting for user confirmation. */
     private int mPendingTrackerCount;
@@ -182,15 +171,10 @@
      * @param phone the Phone to use
      * @param usageMonitor the SmsUsageMonitor to use
      */
-<<<<<<< HEAD
-    protected SMSDispatcher(PhoneBase phone, SmsUsageMonitor usageMonitor) {
-        mPhone = phone;
-=======
     protected SMSDispatcher(PhoneBase phone, SmsUsageMonitor usageMonitor,
             ImsSMSDispatcher imsSMSDispatcher) {
         mPhone = phone;
         mImsSMSDispatcher = imsSMSDispatcher;
->>>>>>> eb7d1444
         mContext = phone.getContext();
         mResolver = mContext.getContentResolver();
         mCi = phone.mCi;
@@ -230,10 +214,6 @@
 
     protected void updatePhoneObject(PhoneBase phone) {
         mPhone = phone;
-<<<<<<< HEAD
-        mStorageMonitor = phone.mSmsStorageMonitor;
-=======
->>>>>>> eb7d1444
         mUsageMonitor = phone.mSmsUsageMonitor;
         Rlog.d(TAG, "Active phone changed to " + mPhone.getPhoneName() );
     }
@@ -363,18 +343,10 @@
         if (ar.exception == null) {
             if (DBG) Rlog.d(TAG, "SMS send complete. Broadcasting intent: " + sentIntent);
 
-<<<<<<< HEAD
-            String defaultSmsPackage = Sms.getDefaultSmsPackage(mContext);
-            if (defaultSmsPackage == null ||
-                    !defaultSmsPackage.equals(tracker.mAppInfo.applicationInfo.packageName)) {
-                // Someone other than the default SMS app sent this message. Persist it into the
-                // SMS database as a sent message so the user can see it in their default app.
-=======
             if (SmsApplication.shouldWriteMessageForPackage(
                     tracker.mAppInfo.applicationInfo.packageName, mContext)) {
                 // Persist it into the SMS database as a sent message
                 // so the user can see it in their default app.
->>>>>>> eb7d1444
                 tracker.writeSentMessage(mContext);
             }
 
@@ -974,9 +946,6 @@
      *
      * @param tracker holds the SMS message to send
      */
-<<<<<<< HEAD
-    public abstract void sendRetrySms(SmsTracker tracker);
-=======
     public void sendRetrySms(SmsTracker tracker) {
         // re-routing to ImsSMSDispatcher
         if (mImsSMSDispatcher != null) {
@@ -985,7 +954,6 @@
             Rlog.e(TAG, mImsSMSDispatcher + " is null. Retry failed");
         }
     }
->>>>>>> eb7d1444
 
     /**
      * Send the multi-part SMS based on multipart Sms tracker
@@ -1097,55 +1065,7 @@
                 SqliteWrapper.update(context, context.getContentResolver(),
                         mSentMessageUri, values, null, null);
             }
-<<<<<<< HEAD
-        }
-    }
-
-    protected SmsTracker SmsTrackerFactory(HashMap<String, Object> data, PendingIntent sentIntent,
-            PendingIntent deliveryIntent, String format) {
-        // Get calling app package name via UID from Binder call
-        PackageManager pm = mContext.getPackageManager();
-        String[] packageNames = pm.getPackagesForUid(Binder.getCallingUid());
-
-        // Get package info via packagemanager
-        PackageInfo appInfo = null;
-        if (packageNames != null && packageNames.length > 0) {
-            try {
-                // XXX this is lossy- apps can share a UID
-                appInfo = pm.getPackageInfo(packageNames[0], PackageManager.GET_SIGNATURES);
-            } catch (PackageManager.NameNotFoundException e) {
-                // error will be logged in sendRawPdu
-            }
-=======
->>>>>>> eb7d1444
-        }
-        // Strip non-digits from destination phone number before checking for short codes
-        // and before displaying the number to the user if confirmation is required.
-        String destAddr = PhoneNumberUtils.extractNetworkPortion((String) data.get("destAddr"));
-        return new SmsTracker(data, sentIntent, deliveryIntent, appInfo, destAddr, format);
-    }
-
-    protected HashMap SmsTrackerMapFactory(String destAddr, String scAddr,
-            String text, SmsMessageBase.SubmitPduBase pdu) {
-        HashMap<String, Object> map = new HashMap<String, Object>();
-        map.put("destAddr", destAddr);
-        map.put("scAddr", scAddr);
-        map.put("text", text);
-        map.put("smsc", pdu.encodedScAddress);
-        map.put("pdu", pdu.encodedMessage);
-        return map;
-    }
-
-    protected HashMap SmsTrackerMapFactory(String destAddr, String scAddr,
-            int destPort, byte[] data, SmsMessageBase.SubmitPduBase pdu) {
-        HashMap<String, Object> map = new HashMap<String, Object>();
-        map.put("destAddr", destAddr);
-        map.put("scAddr", scAddr);
-        map.put("destPort", Integer.valueOf(destPort));
-        map.put("data", data);
-        map.put("smsc", pdu.encodedScAddress);
-        map.put("pdu", pdu.encodedMessage);
-        return map;
+        }
     }
 
     protected SmsTracker getSmsTracker(HashMap<String, Object> data, PendingIntent sentIntent,
@@ -1278,11 +1198,6 @@
         }
     }
 
-<<<<<<< HEAD
-    public abstract boolean isIms();
-
-    public abstract String getImsSmsFormat();
-=======
     public boolean isIms() {
         if (mImsSMSDispatcher != null) {
             return mImsSMSDispatcher.isIms();
@@ -1300,5 +1215,4 @@
             return null;
         }
     }
->>>>>>> eb7d1444
 }