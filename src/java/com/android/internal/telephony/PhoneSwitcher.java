/*
* Copyright (C) 2015 The Android Open Source Project
*
* Licensed under the Apache License, Version 2.0 (the "License");
* you may not use this file except in compliance with the License.
* You may obtain a copy of the License at
*
*      http://www.apache.org/licenses/LICENSE-2.0
*
* Unless required by applicable law or agreed to in writing, software
* distributed under the License is distributed on an "AS IS" BASIS,
* WITHOUT WARRANTIES OR CONDITIONS OF ANY KIND, either express or implied.
* See the License for the specific language governing permissions and
* limitations under the License.
*/

package com.android.internal.telephony;

import static android.net.NetworkCapabilities.TRANSPORT_CELLULAR;
import static android.telephony.PhoneStateListener.LISTEN_PHONE_CAPABILITY_CHANGE;
import static android.telephony.PhoneStateListener.LISTEN_PRECISE_CALL_STATE;
import static android.telephony.SubscriptionManager.DEFAULT_SUBSCRIPTION_ID;
import static android.telephony.SubscriptionManager.INVALID_PHONE_INDEX;
import static android.telephony.SubscriptionManager.INVALID_SUBSCRIPTION_ID;
import static android.telephony.TelephonyManager.SET_OPPORTUNISTIC_SUB_INVALID_PARAMETER;
import static android.telephony.TelephonyManager.SET_OPPORTUNISTIC_SUB_SUCCESS;
import static android.telephony.TelephonyManager.SET_OPPORTUNISTIC_SUB_VALIDATION_FAILED;

import android.content.BroadcastReceiver;
import android.content.Context;
import android.content.Intent;
import android.content.IntentFilter;
import android.net.ConnectivityManager;
import android.net.ConnectivityManager.NetworkCallback;
import android.net.MatchAllNetworkSpecifier;
import android.net.Network;
import android.net.NetworkCapabilities;
import android.net.NetworkFactory;
import android.net.NetworkRequest;
import android.net.NetworkSpecifier;
import android.net.StringNetworkSpecifier;
import android.os.Handler;
import android.os.Looper;
import android.os.Message;
import android.os.Registrant;
import android.os.RegistrantList;
import android.os.RemoteException;
import android.os.ServiceManager;
import android.telephony.PhoneCapability;
import android.telephony.PhoneStateListener;
import android.telephony.PreciseCallState;
import android.telephony.Rlog;
import android.telephony.SubscriptionManager;
import android.telephony.TelephonyManager;
import android.util.LocalLog;

import com.android.internal.annotations.VisibleForTesting;
import com.android.internal.telephony.dataconnection.DcRequest;
import com.android.internal.telephony.metrics.TelephonyMetrics;
import com.android.internal.telephony.nano.TelephonyProto.TelephonyEvent;
import com.android.internal.telephony.nano.TelephonyProto.TelephonyEvent.DataSwitch;
import com.android.internal.telephony.nano.TelephonyProto.TelephonyEvent.OnDemandDataSwitch;
import com.android.internal.util.IndentingPrintWriter;

import java.io.FileDescriptor;
import java.io.PrintWriter;
import java.util.ArrayList;
import java.util.Calendar;
import java.util.Collections;
import java.util.List;

/**
 * Utility singleton to monitor subscription changes and incoming NetworkRequests
 * and determine which phone/phones are active.
 *
 * Manages the ALLOW_DATA calls to modems and notifies phones about changes to
 * the active phones.  Note we don't wait for data attach (which may not happen anyway).
 */
public class PhoneSwitcher extends Handler {
    private static final String LOG_TAG = "PhoneSwitcher";
    private static final boolean VDBG = false;

    private static final int DEFAULT_NETWORK_CHANGE_TIMEOUT_MS = 5000;

    private final List<DcRequest> mPrioritizedDcRequests = new ArrayList<DcRequest>();
    private final RegistrantList mActivePhoneRegistrants;
    private final SubscriptionController mSubscriptionController;
    private final int[] mPhoneSubscriptions;
    private final CommandsInterface[] mCommandsInterfaces;
    private final Context mContext;
    private final PhoneState[] mPhoneStates;
    private final int mNumPhones;
    private final Phone[] mPhones;
    private final LocalLog mLocalLog;
    @VisibleForTesting
    public final PhoneStateListener mPhoneStateListener;
    private final CellularNetworkValidator mValidator;
    private final CellularNetworkValidator.ValidationCallback mValidationCallback =
            (validated, subId) -> Message.obtain(PhoneSwitcher.this,
                    EVENT_NETWORK_VALIDATION_DONE, subId, validated ? 1 : 0).sendToTarget();
    private int mMaxActivePhones;
    private static PhoneSwitcher sPhoneSwitcher = null;

    // Default subscription ID from user setting.
    private int mDefaultDataSubId = SubscriptionManager.INVALID_SUBSCRIPTION_ID;

    // If mPreferredDataSubId is an active subscription, it overrides
    // mDefaultDataSubId and decides:
    // 1. In modem layer, which subscription is preferred to have data traffic on.
    // 2. In TelephonyNetworkFactory, which subscription will apply default network requests, which
    //    are requests without specifying a subId.
    private int mPreferredDataSubId = SubscriptionManager.DEFAULT_SUBSCRIPTION_ID;

    @VisibleForTesting
    // Corresponding phoneId after considering mPreferredDataSubId and mDefaultDataSubId above.
    protected int mPreferredDataPhoneId = SubscriptionManager.INVALID_PHONE_INDEX;

    private int mPhoneIdInCall = SubscriptionManager.INVALID_PHONE_INDEX;

    private ISetOpportunisticDataCallback mSetOpptSubCallback;

    private static final int EVENT_DEFAULT_SUBSCRIPTION_CHANGED   = 101;
    private static final int EVENT_SUBSCRIPTION_CHANGED           = 102;
    private static final int EVENT_REQUEST_NETWORK                = 103;
    private static final int EVENT_RELEASE_NETWORK                = 104;
    private static final int EVENT_EMERGENCY_TOGGLE               = 105;
    private static final int EVENT_RADIO_CAPABILITY_CHANGED       = 106;
    private static final int EVENT_CHANGE_PREFERRED_SUBSCRIPTION  = 107;
    private static final int EVENT_RADIO_AVAILABLE                = 108;
    private static final int EVENT_PHONE_IN_CALL_CHANGED          = 109;
    private static final int EVENT_NETWORK_VALIDATION_DONE        = 110;
    private static final int EVENT_REMOVE_DEFAULT_NETWORK_CHANGE_CALLBACK = 111;

    // Depending on version of IRadioConfig, we need to send either RIL_REQUEST_ALLOW_DATA if it's
    // 1.0, or RIL_REQUEST_SET_PREFERRED_DATA if it's 1.1 or later. So internally mHalCommandToUse
    // will be either HAL_COMMAND_ALLOW_DATA or HAL_COMMAND_ALLOW_DATA or HAL_COMMAND_UNKNOWN.
    private static final int HAL_COMMAND_UNKNOWN        = 0;
    private static final int HAL_COMMAND_ALLOW_DATA     = 1;
    private static final int HAL_COMMAND_PREFERRED_DATA = 2;
    private int mHalCommandToUse = HAL_COMMAND_UNKNOWN;

    private RadioConfig mRadioConfig;

    private final static int MAX_LOCAL_LOG_LINES = 30;

    // Default timeout value of network validation in millisecond.
    private final static int DEFAULT_VALIDATION_EXPIRATION_TIME = 2000;

    private Boolean mHasRegisteredDefaultNetworkChangeCallback = false;

    private ConnectivityManager mConnectivityManager;

    private final ConnectivityManager.NetworkCallback mDefaultNetworkCallback =
            new NetworkCallback() {
                @Override
                public void onAvailable(Network network) {
                    if (mConnectivityManager.getNetworkCapabilities(network)
                            .hasTransport(TRANSPORT_CELLULAR)) {
                        logDataSwitchEvent(
                                TelephonyEvent.EventState.END,
                                TelephonyEvent.DataSwitch.Reason.UNKONWN);
                    }
                    removeDefaultNetworkChangeCallback();
                }
            };

    /**
     * Method to get singleton instance.
     */
    public static PhoneSwitcher getInstance() {
        return sPhoneSwitcher;
    }

    /**
     * Method to create singleton instance.
     */
    public static PhoneSwitcher make(int maxActivePhones, int numPhones, Context context,
            SubscriptionController subscriptionController, Looper looper, ITelephonyRegistry tr,
            CommandsInterface[] cis, Phone[] phones) {
        if (sPhoneSwitcher == null) {
            sPhoneSwitcher = new PhoneSwitcher(maxActivePhones, numPhones, context,
                    subscriptionController, looper, tr, cis, phones);
        }

        return sPhoneSwitcher;
    }

    /** This constructor is only used for testing purpose. */
    @VisibleForTesting
    public PhoneSwitcher(int numPhones, Looper looper) {
        super(looper);
        mMaxActivePhones = 0;
        mSubscriptionController = null;
        mCommandsInterfaces = null;
        mContext = null;
        mPhoneStates = null;
        mPhones = null;
        mLocalLog = null;
        mActivePhoneRegistrants = null;
        mNumPhones = numPhones;
        mPhoneSubscriptions = new int[numPhones];
        mRadioConfig = RadioConfig.getInstance(mContext);
        mPhoneStateListener = new PhoneStateListener(looper) {
            public void onPhoneCapabilityChanged(PhoneCapability capability) {
                onPhoneCapabilityChangedInternal(capability);
            }
        };
        mValidator = CellularNetworkValidator.getInstance();
    }

    @VisibleForTesting
    public PhoneSwitcher(int maxActivePhones, int numPhones, Context context,
            SubscriptionController subscriptionController, Looper looper, ITelephonyRegistry tr,
            CommandsInterface[] cis, Phone[] phones) {
        super(looper);
        mContext = context;
        mNumPhones = numPhones;
        mPhones = phones;
        mPhoneSubscriptions = new int[numPhones];
        mMaxActivePhones = maxActivePhones;
        mLocalLog = new LocalLog(MAX_LOCAL_LOG_LINES);

        mSubscriptionController = subscriptionController;
        mRadioConfig = RadioConfig.getInstance(mContext);

        mPhoneStateListener = new PhoneStateListener(looper) {
            @Override
            public void onPhoneCapabilityChanged(PhoneCapability capability) {
                onPhoneCapabilityChangedInternal(capability);
            }

            @Override
            public void onPreciseCallStateChanged(PreciseCallState callState) {
                int oldPhoneIdInCall = mPhoneIdInCall;
                // If there's no active call, the value will become INVALID_PHONE_INDEX
                // and internet data will be switched back to system selected or user selected
                // subscription.
                mPhoneIdInCall = SubscriptionManager.INVALID_PHONE_INDEX;
                for (Phone phone : mPhones) {
                    if (isCallActive(phone) || isCallActive(phone.getImsPhone())) {
                        mPhoneIdInCall = phone.getPhoneId();
                        break;
                    }
                }

                if (mPhoneIdInCall != oldPhoneIdInCall) {
                    log("mPhoneIdInCall changed from" + oldPhoneIdInCall
                            + " to " + mPhoneIdInCall);
                    Message msg = PhoneSwitcher.this.obtainMessage(EVENT_PHONE_IN_CALL_CHANGED);
                    msg.sendToTarget();
                }
            }
        };

        mValidator = CellularNetworkValidator.getInstance();

        TelephonyManager telephonyManager =
                (TelephonyManager) mContext.getSystemService(Context.TELEPHONY_SERVICE);
        telephonyManager.listen(mPhoneStateListener, LISTEN_PHONE_CAPABILITY_CHANGE
                | LISTEN_PRECISE_CALL_STATE);

        mActivePhoneRegistrants = new RegistrantList();
        mPhoneStates = new PhoneState[numPhones];
        for (int i = 0; i < numPhones; i++) {
            mPhoneStates[i] = new PhoneState();
            if (mPhones[i] != null) {
                mPhones[i].registerForEmergencyCallToggle(this, EVENT_EMERGENCY_TOGGLE, null);
            }
        }

        mCommandsInterfaces = cis;

        mCommandsInterfaces[0].registerForAvailable(this, EVENT_RADIO_AVAILABLE, null);
        try {
            tr.addOnSubscriptionsChangedListener(context.getOpPackageName(),
                    mSubscriptionsChangedListener);
        } catch (RemoteException e) {
        }

        mConnectivityManager =
            (ConnectivityManager) context.getSystemService(Context.CONNECTIVITY_SERVICE);

        mContext.registerReceiver(mDefaultDataChangedReceiver,
                new IntentFilter(TelephonyIntents.ACTION_DEFAULT_DATA_SUBSCRIPTION_CHANGED));

        NetworkCapabilities netCap = new NetworkCapabilities();
        netCap.addTransportType(TRANSPORT_CELLULAR);
        netCap.addCapability(NetworkCapabilities.NET_CAPABILITY_MMS);
        netCap.addCapability(NetworkCapabilities.NET_CAPABILITY_SUPL);
        netCap.addCapability(NetworkCapabilities.NET_CAPABILITY_DUN);
        netCap.addCapability(NetworkCapabilities.NET_CAPABILITY_FOTA);
        netCap.addCapability(NetworkCapabilities.NET_CAPABILITY_IMS);
        netCap.addCapability(NetworkCapabilities.NET_CAPABILITY_CBS);
        netCap.addCapability(NetworkCapabilities.NET_CAPABILITY_IA);
        netCap.addCapability(NetworkCapabilities.NET_CAPABILITY_RCS);
        netCap.addCapability(NetworkCapabilities.NET_CAPABILITY_XCAP);
        netCap.addCapability(NetworkCapabilities.NET_CAPABILITY_EIMS);
        netCap.addCapability(NetworkCapabilities.NET_CAPABILITY_NOT_RESTRICTED);
        netCap.addCapability(NetworkCapabilities.NET_CAPABILITY_INTERNET);
        netCap.addCapability(NetworkCapabilities.NET_CAPABILITY_MCX);
        netCap.setNetworkSpecifier(new MatchAllNetworkSpecifier());

        NetworkFactory networkFactory = new PhoneSwitcherNetworkRequestListener(looper, context,
                netCap, this);
        // we want to see all requests
        networkFactory.setScoreFilter(101);
        networkFactory.register();

        log("PhoneSwitcher started");
    }

    private final BroadcastReceiver mDefaultDataChangedReceiver = new BroadcastReceiver() {
        @Override
        public void onReceive(Context context, Intent intent) {
            Message msg = PhoneSwitcher.this.obtainMessage(EVENT_DEFAULT_SUBSCRIPTION_CHANGED);
            msg.sendToTarget();
        }
    };

    private final IOnSubscriptionsChangedListener mSubscriptionsChangedListener =
            new IOnSubscriptionsChangedListener.Stub() {
        @Override
        public void onSubscriptionsChanged() {
            Message msg = PhoneSwitcher.this.obtainMessage(EVENT_SUBSCRIPTION_CHANGED);
            msg.sendToTarget();
        }
    };

    @Override
    public void handleMessage(Message msg) {
        switch (msg.what) {
            case EVENT_SUBSCRIPTION_CHANGED: {
                onEvaluate(REQUESTS_UNCHANGED, "subChanged");
                break;
            }
            case EVENT_DEFAULT_SUBSCRIPTION_CHANGED: {
                logDataSwitchEvent(TelephonyEvent.EventState.START, DataSwitch.Reason.MANUAL);
                onEvaluate(REQUESTS_UNCHANGED, "defaultChanged");
                registerDefaultNetworkChangeCallback();
                break;
            }
            case EVENT_REQUEST_NETWORK: {
                onRequestNetwork((NetworkRequest)msg.obj);
                break;
            }
            case EVENT_RELEASE_NETWORK: {
                onReleaseNetwork((NetworkRequest)msg.obj);
                break;
            }
            case EVENT_EMERGENCY_TOGGLE: {
                onEvaluate(REQUESTS_CHANGED, "emergencyToggle");
                break;
            }
            case EVENT_RADIO_CAPABILITY_CHANGED: {
                resendRilCommands(msg);
                break;
            }
            case EVENT_CHANGE_PREFERRED_SUBSCRIPTION: {
                int subId = msg.arg1;
                boolean needValidation = (msg.arg2 == 1);
                ISetOpportunisticDataCallback callback =
                        (ISetOpportunisticDataCallback) msg.obj;
                if (SubscriptionManager.isUsableSubscriptionId(subId)) {
                    setOpportunisticDataSubscription(subId, needValidation, callback);
                } else {
                    unsetOpportunisticDataSubscription(callback);
                }
                break;
            }
            case EVENT_RADIO_AVAILABLE: {
                updateHalCommandToUse();
                onEvaluate(REQUESTS_UNCHANGED, "EVENT_RADIO_AVAILABLE");
                break;
            }
            case EVENT_PHONE_IN_CALL_CHANGED: {
                logDataSwitchEvent(TelephonyEvent.EventState.START, DataSwitch.Reason.IN_CALL);
                onEvaluate(REQUESTS_UNCHANGED, "EVENT_PHONE_IN_CALL_CHANGED");
                registerDefaultNetworkChangeCallback();
                break;
            }
            case EVENT_NETWORK_VALIDATION_DONE: {
                int subId = msg.arg1;
                boolean passed = (msg.arg2 == 1);
                onValidationDone(subId, passed);
                break;
            }
            case EVENT_REMOVE_DEFAULT_NETWORK_CHANGE_CALLBACK: {
                removeDefaultNetworkChangeCallback();
                break;
            }
        }
    }

    private boolean isEmergency() {
        for (Phone p : mPhones) {
            if (p == null) continue;
            if (p.isInEcm() || p.isInEmergencyCall()) return true;
        }
        return false;
    }

    private static class PhoneSwitcherNetworkRequestListener extends NetworkFactory {
        private final PhoneSwitcher mPhoneSwitcher;
        public PhoneSwitcherNetworkRequestListener (Looper l, Context c,
                NetworkCapabilities nc, PhoneSwitcher ps) {
            super(l, c, "PhoneSwitcherNetworkRequstListener", nc);
            mPhoneSwitcher = ps;
        }

        @Override
        protected void needNetworkFor(NetworkRequest networkRequest, int score) {
            if (VDBG) log("needNetworkFor " + networkRequest + ", " + score);
            Message msg = mPhoneSwitcher.obtainMessage(EVENT_REQUEST_NETWORK);
            msg.obj = networkRequest;
            msg.sendToTarget();
        }

        @Override
        protected void releaseNetworkFor(NetworkRequest networkRequest) {
            if (VDBG) log("releaseNetworkFor " + networkRequest);
            Message msg = mPhoneSwitcher.obtainMessage(EVENT_RELEASE_NETWORK);
            msg.obj = networkRequest;
            msg.sendToTarget();
        }
    }

    private void onRequestNetwork(NetworkRequest networkRequest) {
        final DcRequest dcRequest = new DcRequest(networkRequest, mContext);
        if (!mPrioritizedDcRequests.contains(dcRequest)) {
            collectRequestNetworkMetrics(networkRequest);
            mPrioritizedDcRequests.add(dcRequest);
            Collections.sort(mPrioritizedDcRequests);
            onEvaluate(REQUESTS_CHANGED, "netRequest");
        }
    }

    private void onReleaseNetwork(NetworkRequest networkRequest) {
        final DcRequest dcRequest = new DcRequest(networkRequest, mContext);

        if (mPrioritizedDcRequests.remove(dcRequest)) {
            onEvaluate(REQUESTS_CHANGED, "netReleased");
            collectReleaseNetworkMetrics(networkRequest);
        }
    }

    private void removeDefaultNetworkChangeCallback() {
        synchronized (mHasRegisteredDefaultNetworkChangeCallback) {
            if (mHasRegisteredDefaultNetworkChangeCallback) {
                mHasRegisteredDefaultNetworkChangeCallback = false;
                removeMessages(EVENT_REMOVE_DEFAULT_NETWORK_CHANGE_CALLBACK);
                mConnectivityManager.unregisterNetworkCallback(mDefaultNetworkCallback);
            }
        }
    }

    private void registerDefaultNetworkChangeCallback() {
        removeDefaultNetworkChangeCallback();

        synchronized (mHasRegisteredDefaultNetworkChangeCallback) {
            mHasRegisteredDefaultNetworkChangeCallback = true;
            mConnectivityManager.registerDefaultNetworkCallback(mDefaultNetworkCallback);
            sendMessageDelayed(
                    obtainMessage(EVENT_REMOVE_DEFAULT_NETWORK_CHANGE_CALLBACK),
                    DEFAULT_NETWORK_CHANGE_TIMEOUT_MS);
        }
    }

    private void collectRequestNetworkMetrics(NetworkRequest networkRequest) {
        // Request network for MMS will temporary disable the network on default data subscription,
        // this only happen on multi-sim device.
        if (mNumPhones > 1 && networkRequest.networkCapabilities.hasCapability(
                NetworkCapabilities.NET_CAPABILITY_MMS)) {
            OnDemandDataSwitch onDemandDataSwitch = new OnDemandDataSwitch();
            onDemandDataSwitch.apn = TelephonyEvent.ApnType.MMS;
            onDemandDataSwitch.state = TelephonyEvent.EventState.START;
            TelephonyMetrics.getInstance().writeOnDemandDataSwitch(onDemandDataSwitch);
        }
    }

    private void collectReleaseNetworkMetrics(NetworkRequest networkRequest) {
        // Release network for MMS will recover the network on default data subscription, this only
        // happen on multi-sim device.
        if (mNumPhones > 1 && networkRequest.networkCapabilities.hasCapability(
                NetworkCapabilities.NET_CAPABILITY_MMS)) {
            OnDemandDataSwitch onDemandDataSwitch = new OnDemandDataSwitch();
            onDemandDataSwitch.apn = TelephonyEvent.ApnType.MMS;
            onDemandDataSwitch.state = TelephonyEvent.EventState.END;
            TelephonyMetrics.getInstance().writeOnDemandDataSwitch(onDemandDataSwitch);
        }
    }

    private static final boolean REQUESTS_CHANGED   = true;
    private static final boolean REQUESTS_UNCHANGED = false;
    /**
     * Re-evaluate things.
     * Do nothing if nothing's changed.
     *
     * Otherwise, go through the requests in priority order adding their phone
     * until we've added up to the max allowed.  Then go through shutting down
     * phones that aren't in the active phone list.  Finally, activate all
     * phones in the active phone list.
     */
    private void onEvaluate(boolean requestsChanged, String reason) {
        StringBuilder sb = new StringBuilder(reason);
        if (isEmergency()) {
            log("onEvalute aborted due to Emergency");
            return;
        }

        // If we use HAL_COMMAND_PREFERRED_DATA,
        boolean diffDetected = mHalCommandToUse != HAL_COMMAND_PREFERRED_DATA && requestsChanged;

        // Check if user setting of default data sub is changed.
        final int dataSub = mSubscriptionController.getDefaultDataSubId();
        if (dataSub != mDefaultDataSubId) {
            sb.append(" default ").append(mDefaultDataSubId).append("->").append(dataSub);
            mDefaultDataSubId = dataSub;
        }

        // Check if phoneId to subId mapping is changed.
        for (int i = 0; i < mNumPhones; i++) {
            int sub = mSubscriptionController.getSubIdUsingPhoneId(i);
            if (sub != mPhoneSubscriptions[i]) {
                sb.append(" phone[").append(i).append("] ").append(mPhoneSubscriptions[i]);
                sb.append("->").append(sub);
                mPhoneSubscriptions[i] = sub;
                diffDetected = true;
            }
        }

        // Check if phoneId for preferred data is changed.
        int oldPreferredDataPhoneId = mPreferredDataPhoneId;
        updatePhoneIdForDefaultNetworkRequests();
        if (oldPreferredDataPhoneId != mPreferredDataPhoneId) {
            sb.append(" preferred phoneId ").append(oldPreferredDataPhoneId)
                    .append("->").append(mPreferredDataPhoneId);
            diffDetected = true;
        }

        if (diffDetected) {
            log("evaluating due to " + sb.toString());
            if (mHalCommandToUse == HAL_COMMAND_PREFERRED_DATA) {
                // With HAL_COMMAND_PREFERRED_DATA, all phones are assumed to allow PS attach.
                // So marking all phone as active.
                for (int phoneId = 0; phoneId < mNumPhones; phoneId++) {
                    activate(phoneId);
                }
                if (SubscriptionManager.isUsableSubIdValue(mPreferredDataPhoneId)) {
                    mRadioConfig.setPreferredDataModem(mPreferredDataPhoneId, null);
                }
            } else {
                List<Integer> newActivePhones = new ArrayList<Integer>();

                /**
                 * If all phones can have PS attached, activate all.
                 * Otherwise, choose to activate phones according to requests. And
                 * if list is not full, add mPreferredDataPhoneId.
                 */
                if (mMaxActivePhones == mPhones.length) {
                    for (int i = 0; i < mMaxActivePhones; i++) {
                        newActivePhones.add(mPhones[i].getPhoneId());
                    }
                } else {
                    for (DcRequest dcRequest : mPrioritizedDcRequests) {
                        int phoneIdForRequest = phoneIdForRequest(dcRequest.networkRequest);
                        if (phoneIdForRequest == INVALID_PHONE_INDEX) continue;
                        if (newActivePhones.contains(phoneIdForRequest)) continue;
                        newActivePhones.add(phoneIdForRequest);
                        if (newActivePhones.size() >= mMaxActivePhones) break;
                    }

                    if (newActivePhones.size() < mMaxActivePhones
                            && newActivePhones.contains(mPreferredDataPhoneId)
                            && SubscriptionManager.isUsableSubIdValue(mPreferredDataPhoneId)) {
                        newActivePhones.add(mPreferredDataPhoneId);
                    }
                }

                if (VDBG) {
                    log("default subId = " + mDefaultDataSubId);
                    log("preferred subId = " + mPreferredDataSubId);
                    for (int i = 0; i < mNumPhones; i++) {
                        log(" phone[" + i + "] using sub[" + mPhoneSubscriptions[i] + "]");
                    }
                    log(" newActivePhones:");
                    for (Integer i : newActivePhones) log("  " + i);
                }

                for (int phoneId = 0; phoneId < mNumPhones; phoneId++) {
                    if (!newActivePhones.contains(phoneId)) {
                        deactivate(phoneId);
                    }
                }

                // only activate phones up to the limit
                for (int phoneId : newActivePhones) {
                    activate(phoneId);
                }
            }
            // Notify all registrants.
            mActivePhoneRegistrants.notifyRegistrants();
        }
    }

    private static class PhoneState {
        public volatile boolean active = false;
        public long lastRequested = 0;
    }

    private void activate(int phoneId) {
        switchPhone(phoneId, true);
    }

    private void deactivate(int phoneId) {
        switchPhone(phoneId, false);
    }

    private void switchPhone(int phoneId, boolean active) {
        PhoneState state = mPhoneStates[phoneId];
        if (state.active == active) return;
        state.active = active;
        log((active ? "activate " : "deactivate ") + phoneId);
        state.lastRequested = System.currentTimeMillis();
        if (mHalCommandToUse == HAL_COMMAND_ALLOW_DATA || mHalCommandToUse == HAL_COMMAND_UNKNOWN) {
            // Skip ALLOW_DATA for single SIM device
            if (mNumPhones > 1) {
                mCommandsInterfaces[phoneId].setDataAllowed(active, null);
            }
        }
    }

    /**
     * Used when the modem may have been rebooted and we
     * want to resend setDataAllowed or setPreferredDataSubscriptionId
     */
    public void onRadioCapChanged(int phoneId) {
        validatePhoneId(phoneId);
        Message msg = obtainMessage(EVENT_RADIO_CAPABILITY_CHANGED);
        msg.arg1 = phoneId;
        msg.sendToTarget();
    }

    private void resendRilCommands(Message msg) {
        final int phoneId = msg.arg1;
        if (mHalCommandToUse == HAL_COMMAND_ALLOW_DATA || mHalCommandToUse == HAL_COMMAND_UNKNOWN) {
            // Skip ALLOW_DATA for single SIM device
            if (mNumPhones > 1) {
                mCommandsInterfaces[phoneId].setDataAllowed(isPhoneActive(phoneId), null);
            }
        } else {
            mRadioConfig.setPreferredDataModem(mPreferredDataPhoneId, null);
        }
    }

    private void onPhoneCapabilityChangedInternal(PhoneCapability capability) {
        int newMaxActivePhones = TelephonyManager.getDefault()
                .getNumberOfModemsWithSimultaneousDataConnections();
        if (mMaxActivePhones != newMaxActivePhones) {
            mMaxActivePhones = newMaxActivePhones;
            log("Max active phones changed to " + mMaxActivePhones);
            onEvaluate(REQUESTS_UNCHANGED, "phoneCfgChanged");
        }
    }

    private int phoneIdForRequest(NetworkRequest netRequest) {
        int subId = getSubIdFromNetworkRequest(netRequest);

        if (subId == DEFAULT_SUBSCRIPTION_ID) return mPreferredDataPhoneId;
        if (subId == INVALID_SUBSCRIPTION_ID) return INVALID_PHONE_INDEX;

        int preferredDataSubId = SubscriptionManager.isValidPhoneId(mPreferredDataPhoneId)
                ? mPhoneSubscriptions[mPreferredDataPhoneId] : INVALID_SUBSCRIPTION_ID;
        // Currently we assume multi-SIM devices will only support one Internet PDN connection. So
        // if Internet PDN is established on the non-preferred phone, it will interrupt
        // Internet connection on the preferred phone. So we only accept Internet request with
        // preferred data subscription or no specified subscription.
        if (netRequest.networkCapabilities.hasCapability(
                NetworkCapabilities.NET_CAPABILITY_INTERNET)
                && subId != preferredDataSubId && subId != mValidator.getSubIdInValidation()) {
            // Returning INVALID_PHONE_INDEX will result in netRequest not being handled.
            return INVALID_PHONE_INDEX;
        }

        // Try to find matching phone ID. If it doesn't exist, we'll end up returning INVALID.
        int phoneId = INVALID_PHONE_INDEX;
        for (int i = 0; i < mNumPhones; i++) {
            if (mPhoneSubscriptions[i] == subId) {
                phoneId = i;
                break;
            }
        }
        return phoneId;
    }

    private int getSubIdFromNetworkRequest(NetworkRequest networkRequest) {
        NetworkSpecifier specifier = networkRequest.networkCapabilities.getNetworkSpecifier();
        if (specifier == null) {
            return DEFAULT_SUBSCRIPTION_ID;
        }

        int subId;

        if (specifier instanceof StringNetworkSpecifier) {
            try {
                subId = Integer.parseInt(((StringNetworkSpecifier) specifier).specifier);
            } catch (NumberFormatException e) {
                Rlog.e(LOG_TAG, "NumberFormatException on "
                        + ((StringNetworkSpecifier) specifier).specifier);
                return INVALID_SUBSCRIPTION_ID;
            }
        } else {
            return INVALID_SUBSCRIPTION_ID;
        }

        return subId;
    }

    private int getSubIdForDefaultNetworkRequests() {
        if (mSubscriptionController.isActiveSubId(mPreferredDataSubId)) {
            return mPreferredDataSubId;
        } else {
            return mDefaultDataSubId;
        }
    }

    // This updates mPreferredDataPhoneId which decides which phone should
    // handle default network requests.
    private void updatePhoneIdForDefaultNetworkRequests() {
        if (SubscriptionManager.isValidPhoneId(mPhoneIdInCall)) {
            // If a phone is in call and user enabled its mobile data, we
            // should switch internet connection to it. Because the other modem
            // will lose data connection anyway.
            // TODO: validate network first.

            mPreferredDataPhoneId = mPhoneIdInCall;
        } else {
            int subId = getSubIdForDefaultNetworkRequests();
            int phoneId = SubscriptionManager.INVALID_PHONE_INDEX;

            if (SubscriptionManager.isUsableSubIdValue(subId)) {
                for (int i = 0; i < mNumPhones; i++) {
                    if (mPhoneSubscriptions[i] == subId) {
                        phoneId = i;
                        break;
                    }
                }
            }

            mPreferredDataPhoneId = phoneId;
        }
    }

    public boolean shouldApplyNetworkRequest(NetworkRequest networkRequest, int phoneId) {
        validatePhoneId(phoneId);

        // In any case, if phone state is inactive, don't apply the network request.
        if (!isPhoneActive(phoneId)) return false;

        int phoneIdToHandle = phoneIdForRequest(networkRequest);

        return phoneId == phoneIdToHandle;
    }

    @VisibleForTesting
    protected boolean isPhoneActive(int phoneId) {
        return mPhoneStates[phoneId].active;
    }

    /**
     * If preferred phone changes, or phone activation status changes, registrants
     * will be notified.
     */
    public void registerForActivePhoneSwitch(Handler h, int what, Object o) {
        Registrant r = new Registrant(h, what, o);
        mActivePhoneRegistrants.add(r);
        r.notifyRegistrant();
    }

    public void unregisterForActivePhoneSwitch(Handler h) {
        mActivePhoneRegistrants.remove(h);
    }

    @VisibleForTesting
    protected void validatePhoneId(int phoneId) {
        if (phoneId < 0 || phoneId >= mNumPhones) {
            throw new IllegalArgumentException("Invalid PhoneId");
        }
    }

    /**
     * Set opportunistic data subscription. It's an indication to switch Internet data to this
     * subscription. It has to be an active subscription, and PhoneSwitcher will try to validate
     * it first if needed.
     */
    private void setOpportunisticDataSubscription(int subId, boolean needValidation,
            ISetOpportunisticDataCallback callback) {
        if (!mSubscriptionController.isActiveSubId(subId)) {
            log("Can't switch data to inactive subId " + subId);
            sendSetOpptCallbackHelper(callback, SET_OPPORTUNISTIC_SUB_INVALID_PARAMETER);
            return;
        }

        if (mValidator.isValidating()
                && (!needValidation || subId != mValidator.getSubIdInValidation())) {
            mValidator.stopValidation();
        }

        if (subId == mPreferredDataSubId) {
            sendSetOpptCallbackHelper(callback, SET_OPPORTUNISTIC_SUB_SUCCESS);
            return;
        }

        // If validation feature is not supported, set it directly. Otherwise,
        // start validation on the subscription first.
        if (CellularNetworkValidator.isValidationFeatureSupported() && needValidation) {
            logDataSwitchEvent(TelephonyEvent.EventState.START, DataSwitch.Reason.CBRS);
            mSetOpptSubCallback = callback;
            mValidator.validate(subId, DEFAULT_VALIDATION_EXPIRATION_TIME,
                    false, mValidationCallback);
        } else {
            setPreferredSubscription(subId);
            sendSetOpptCallbackHelper(callback, SET_OPPORTUNISTIC_SUB_SUCCESS);
        }
    }

    /**
     * Unset opportunistic data subscription. It's an indication to switch Internet data back
     * from opportunistic subscription to primary subscription.
     */
    private void unsetOpportunisticDataSubscription(ISetOpportunisticDataCallback callback) {
        if (mValidator.isValidating()) {
            mValidator.stopValidation();
        }

        // Set mPreferredDataSubId back to DEFAULT_SUBSCRIPTION_ID. This will trigger
        // data switch to mDefaultDataSubId.
        setPreferredSubscription(SubscriptionManager.DEFAULT_SUBSCRIPTION_ID);
        sendSetOpptCallbackHelper(callback, SET_OPPORTUNISTIC_SUB_SUCCESS);
    }

    private void sendSetOpptCallbackHelper(ISetOpportunisticDataCallback callback, int result) {
        if (callback == null) return;
        try {
            callback.onComplete(result);
        } catch (RemoteException exception) {
            log("RemoteException " + exception);
        }
    }

    /**
     * Set opportunistic data subscription.
     */
    private void setPreferredSubscription(int subId) {
        if (mPreferredDataSubId != subId) {
            mPreferredDataSubId = subId;
            logDataSwitchEvent(TelephonyEvent.EventState.START, DataSwitch.Reason.CBRS);
            onEvaluate(REQUESTS_UNCHANGED, "preferredDataSubscriptionIdChanged");
<<<<<<< HEAD
=======
            notifyPreferredDataSubIdChanged();
>>>>>>> 071830ad
            registerDefaultNetworkChangeCallback();
        }
    }

    private void onValidationDone(int subId, boolean passed) {
        log("Network validation " + (passed ? "passed" : "failed")
                + " on subId " + subId);
        if (passed) setPreferredSubscription(subId);

        // Trigger callback if needed
        sendSetOpptCallbackHelper(mSetOpptSubCallback, passed ? SET_OPPORTUNISTIC_SUB_SUCCESS
                : SET_OPPORTUNISTIC_SUB_VALIDATION_FAILED);
        mSetOpptSubCallback = null;
    }

    // TODO b/123598154: rename preferredDataSub to opportunisticSubId.
    public void trySetPreferredSubscription(int subId, boolean needValidation,
            ISetOpportunisticDataCallback callback) {
<<<<<<< HEAD
        PhoneSwitcher.this.obtainMessage(EVENT_CHANGE_PREFERRED_SUBSCRIPTION,
                subId, needValidation ? 1 : 0, callback).sendToTarget();
=======
        log("Try set preferred subscription to subId " + subId
                + (needValidation ? " with " : " without ") + "validation");
        PhoneSwitcher.this.obtainMessage(EVENT_CHANGE_PREFERRED_SUBSCRIPTION,
                subId, needValidation ? 1 : 0, callback).sendToTarget();
    }

    private void notifyPreferredDataSubIdChanged() {
        ITelephonyRegistry tr = ITelephonyRegistry.Stub.asInterface(ServiceManager.getService(
                "telephony.registry"));
        try {
            tr.notifyPreferredDataSubIdChanged(mPreferredDataSubId);
        } catch (RemoteException ex) {
            // Should never happen because TelephonyRegistry service should always be available.
        }
>>>>>>> 071830ad
    }

    private boolean isCallActive(Phone phone) {
        if (phone == null) {
            return false;
        }

        return (phone.getForegroundCall().getState() == Call.State.ACTIVE
                || phone.getForegroundCall().getState() == Call.State.ALERTING);
    }

    private void updateHalCommandToUse() {
        mHalCommandToUse = mRadioConfig.isSetPreferredDataCommandSupported()
                ? HAL_COMMAND_PREFERRED_DATA : HAL_COMMAND_ALLOW_DATA;
    }

    public int getPreferredDataSubscriptionId() {
        return mPreferredDataSubId;
    }

    private void log(String l) {
        Rlog.d(LOG_TAG, l);
        mLocalLog.log(l);
    }

    private void logDataSwitchEvent(int state, int reason) {
        DataSwitch dataSwitch = new DataSwitch();
        dataSwitch.state = state;
        dataSwitch.reason = reason;
        TelephonyMetrics.getInstance().writeDataSwitch(dataSwitch);
    }

    public void dump(FileDescriptor fd, PrintWriter writer, String[] args) {
        final IndentingPrintWriter pw = new IndentingPrintWriter(writer, "  ");
        pw.println("PhoneSwitcher:");
        Calendar c = Calendar.getInstance();
        for (int i = 0; i < mNumPhones; i++) {
            PhoneState ps = mPhoneStates[i];
            c.setTimeInMillis(ps.lastRequested);
            pw.println("PhoneId(" + i + ") active=" + ps.active + ", lastRequest=" +
                    (ps.lastRequested == 0 ? "never" :
                     String.format("%tm-%td %tH:%tM:%tS.%tL", c, c, c, c, c, c)));
        }
        pw.increaseIndent();
        mLocalLog.dump(fd, pw, args);
        pw.decreaseIndent();
    }
}<|MERGE_RESOLUTION|>--- conflicted
+++ resolved
@@ -855,10 +855,7 @@
             mPreferredDataSubId = subId;
             logDataSwitchEvent(TelephonyEvent.EventState.START, DataSwitch.Reason.CBRS);
             onEvaluate(REQUESTS_UNCHANGED, "preferredDataSubscriptionIdChanged");
-<<<<<<< HEAD
-=======
             notifyPreferredDataSubIdChanged();
->>>>>>> 071830ad
             registerDefaultNetworkChangeCallback();
         }
     }
@@ -877,10 +874,6 @@
     // TODO b/123598154: rename preferredDataSub to opportunisticSubId.
     public void trySetPreferredSubscription(int subId, boolean needValidation,
             ISetOpportunisticDataCallback callback) {
-<<<<<<< HEAD
-        PhoneSwitcher.this.obtainMessage(EVENT_CHANGE_PREFERRED_SUBSCRIPTION,
-                subId, needValidation ? 1 : 0, callback).sendToTarget();
-=======
         log("Try set preferred subscription to subId " + subId
                 + (needValidation ? " with " : " without ") + "validation");
         PhoneSwitcher.this.obtainMessage(EVENT_CHANGE_PREFERRED_SUBSCRIPTION,
@@ -895,7 +888,6 @@
         } catch (RemoteException ex) {
             // Should never happen because TelephonyRegistry service should always be available.
         }
->>>>>>> 071830ad
     }
 
     private boolean isCallActive(Phone phone) {
