--- conflicted
+++ resolved
@@ -377,37 +377,11 @@
         }
     }
 
-<<<<<<< HEAD
     @Override
     public String createAppSpecificSmsToken(int subId, String callingPkg, PendingIntent intent) {
-        if (!isActiveSubId(subId)) {
-            Rlog.e(LOG_TAG, "Subscription " + subId + " is inactive.");
-            return null;
-        }
-
-        int phoneId = SubscriptionController.getInstance().getPhoneId(subId);
-        //Fixme: for multi-subscription case
-        if (!SubscriptionManager.isValidPhoneId(phoneId)
-                || phoneId == SubscriptionManager.DEFAULT_PHONE_INDEX) {
-            phoneId = 0;
-        }
-        if (phoneId < 0 || phoneId >= mPhone.length || mPhone[phoneId] == null) {
-            Rlog.e(LOG_TAG, "phoneId " + phoneId + " points to an invalid phone");
-            return null;
-        }
-        AppSmsManager appSmsManager = mPhone[phoneId].getAppSmsManager();
-        return appSmsManager.createAppSpecificSmsToken(callingPkg, intent);
-    }
-
-    /*
-     * @return true if the subId is active.
-     */
-    private boolean isActiveSubId(int subId) {
-        return SubscriptionController.getInstance().isActiveSubId(subId);
-    }
-
-=======
->>>>>>> ea130bb3
+        return getPhone(subId).getAppSmsManager().createAppSpecificSmsToken(callingPkg, intent);
+    }
+
     private void sendErrorInPendingIntent(@Nullable PendingIntent intent, int errorCode) {
         if (intent != null) {
             try {
