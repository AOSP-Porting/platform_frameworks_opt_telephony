--- conflicted
+++ resolved
@@ -17,7 +17,6 @@
 package com.android.internal.telephony;
 
 import android.telephony.Rlog;
-import android.telephony.SubscriptionManager;
 
 import com.android.internal.telephony.uicc.UiccController;
 import com.android.internal.telephony.uicc.IccCardProxy;
@@ -45,89 +44,7 @@
      */
     public void dump(FileDescriptor fd, PrintWriter pw, String[] args) {
         log("dump: +");
-<<<<<<< HEAD
         PhoneFactory.dump(fd, pw, args);
-=======
-        PhoneProxy phoneProxy = null;
-        PhoneBase phoneBase = null;
-
-        try {
-            phoneProxy = (PhoneProxy) PhoneFactory.getDefaultPhone();
-        } catch (Exception e) {
-            pw.println("Telephony DebugService: Could not getDefaultPhone e=" + e);
-            return;
-        }
-        try {
-            phoneBase = (PhoneBase)phoneProxy.getActivePhone();
-        } catch (Exception e) {
-            pw.println("Telephony DebugService: Could not PhoneBase e=" + e);
-            return;
-        }
-
-        /**
-         * Surround each of the sub dump's with try/catch so even
-         * if one fails we'll be able to dump the next ones.
-         */
-        pw.println();
-        pw.println("++++++++++++++++++++++++++++++++");
-        pw.flush();
-        try {
-            phoneBase.dump(fd, pw, args);
-        } catch (Exception e) {
-            e.printStackTrace();
-        }
-        pw.flush();
-        pw.println("++++++++++++++++++++++++++++++++");
-        try {
-            phoneBase.mDcTracker.dump(fd, pw, args);
-        } catch (Exception e) {
-            e.printStackTrace();
-        }
-        pw.flush();
-        pw.println("++++++++++++++++++++++++++++++++");
-        try {
-            phoneBase.getServiceStateTracker().dump(fd, pw, args);
-        } catch (Exception e) {
-            e.printStackTrace();
-        }
-        pw.flush();
-        pw.println("++++++++++++++++++++++++++++++++");
-        try {
-            phoneBase.getCallTracker().dump(fd, pw, args);
-        } catch (Exception e) {
-            e.printStackTrace();
-        }
-        pw.flush();
-        pw.println("++++++++++++++++++++++++++++++++");
-        try {
-            ((RIL)phoneBase.mCi).dump(fd, pw, args);
-        } catch (Exception e) {
-            e.printStackTrace();
-        }
-        pw.flush();
-        pw.println("++++++++++++++++++++++++++++++++");
-        try {
-            UiccController.getInstance().dump(fd, pw, args);
-        } catch (Exception e) {
-            e.printStackTrace();
-        }
-        pw.flush();
-        pw.println("++++++++++++++++++++++++++++++++");
-        try {
-            ((IccCardProxy)phoneProxy.getIccCard()).dump(fd, pw, args);
-        } catch (Exception e) {
-            e.printStackTrace();
-        }
-        pw.flush();
-        pw.println("++++++++++++++++++++++++++++++++");
-
-        try {
-            SubscriptionController.getInstance().dump(fd, pw, args);
-        } catch (Exception e) {
-            e.printStackTrace();
-        }
-        pw.flush();
->>>>>>> c93ffd4a
         log("dump: -");
     }
 
