--- conflicted
+++ resolved
@@ -502,19 +502,12 @@
 
     @Override
     public boolean isConcurrentVoiceAndDataAllowed() {
-<<<<<<< HEAD
-        // Note: it needs to be confirmed which CDMA network types
-        // can support voice and data calls concurrently.
-        // For the time-being, the return value will be false.
-        return (ss.getRilDataRadioTechnology() == ServiceState.RIL_RADIO_TECHNOLOGY_LTE);
-=======
-        // For non-LTE, look at the CSS indicator to check on SV capability
-        if (mRilRadioTechnology == ServiceState.RIL_RADIO_TECHNOLOGY_LTE) {
+        // For non-LTE, look at the CSS indicator to check on Concurrent V & D capability
+        if (ss.getRilDataRadioTechnology() == ServiceState.RIL_RADIO_TECHNOLOGY_LTE) {
             return true;
         } else {
             return ss.getCssIndicator() == 1;
         }
->>>>>>> eaffd605
     }
 
     /**
